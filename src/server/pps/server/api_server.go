package server

import (
	"bufio"
	"bytes"
	"crypto/md5"
	"fmt"
	"math"
	"sort"
	"strings"
	"sync"
	"time"

	"github.com/pachyderm/pachyderm/src/client"
	pfsclient "github.com/pachyderm/pachyderm/src/client/pfs"
	"github.com/pachyderm/pachyderm/src/client/pkg/uuid"
	ppsclient "github.com/pachyderm/pachyderm/src/client/pps"
	"github.com/pachyderm/pachyderm/src/server/pfs/fuse"
	"github.com/pachyderm/pachyderm/src/server/pkg/lease"
	ppsserver "github.com/pachyderm/pachyderm/src/server/pps"
	"github.com/pachyderm/pachyderm/src/server/pps/persist"

	"github.com/cenkalti/backoff"
	"go.pedge.io/lion/proto"
	"go.pedge.io/pb/go/google/protobuf"
	"go.pedge.io/proto/rpclog"
	"golang.org/x/net/context"
	"golang.org/x/sync/errgroup"
	"google.golang.org/grpc"

	"k8s.io/kubernetes/pkg/api"
	"k8s.io/kubernetes/pkg/api/unversioned"
	"k8s.io/kubernetes/pkg/apis/batch"
	kube "k8s.io/kubernetes/pkg/client/unversioned"
	kube_labels "k8s.io/kubernetes/pkg/labels"
)

const (
	// MaxPodsPerChunk is the maximum number of pods we can schedule for each
	// chunk in case of failures.
	MaxPodsPerChunk = 3
)

var (
	trueVal = true
	suite   = "pachyderm"
)

func newErrJobNotFound(job string) error {
	return fmt.Errorf("job %v not found", job)
}

func newErrPipelineNotFound(pipeline string) error {
	return fmt.Errorf("pipeline %v not found", pipeline)
}

func newErrPipelineExists(pipeline string) error {
	return fmt.Errorf("pipeline %v already exists", pipeline)
}

type errEmptyInput struct {
	error
}

func newErrEmptyInput(commitID string) *errEmptyInput {
	return &errEmptyInput{
		error: fmt.Errorf("job was not started due to empty input at commit %v", commitID),
	}
}

func newErrParentInputsMismatch(parent string) error {
	return fmt.Errorf("job does not have the same set of inputs as its parent %v", parent)
}

type apiServer struct {
	protorpclog.Logger
	hasher                  *ppsserver.Hasher
	address                 string
	pfsAPIClient            pfsclient.APIClient
	pfsClientOnce           sync.Once
	persistAPIClient        persist.APIClient
	persistClientOnce       sync.Once
	kubeClient              *kube.Client
	shardCancelFuncs        map[uint64]func()
	shardCancelFuncsLock    sync.Mutex
	pipelineCancelFuncs     map[string]func()
	pipelineCancelFuncsLock sync.Mutex
	jobCancelFuncs          map[string]func()
	jobCancelFuncsLock      sync.Mutex
	version                 int64
	// versionLock protects the version field.
	// versionLock must be held BEFORE reading from version and UNTIL all
	// requests using version have returned
	versionLock        sync.RWMutex
	namespace          string
	jobShimImage       string
	jobImagePullPolicy string
}

// JobInputs implements sort.Interface so job inputs can be sorted
// We sort job inputs based on repo names
type JobInputs []*ppsclient.JobInput

func (inputs JobInputs) Len() int {
	return len(inputs)
}

func (inputs JobInputs) Less(i, j int) bool {
	return inputs[i].Commit.Repo.Name < inputs[j].Commit.Repo.Name
}

func (inputs JobInputs) Swap(i, j int) {
	inputs[i], inputs[j] = inputs[j], inputs[i]
}

// GetExpectedNumWorkers computes the expected number of workers that pachyderm will start given
// the ParallelismSpec 'spec'.
//
// This is only exported for testing
func GetExpectedNumWorkers(kubeClient *kube.Client, spec *ppsclient.ParallelismSpec) (uint64, error) {
	coefficient := 0.0 // Used if [spec.Strategy == PROPORTIONAL] or [spec.Constant == 0]
	if spec == nil {
		// Unset ParallelismSpec is handled here. Currently we start one worker per
		// node
		coefficient = 1.0
	} else if spec.Strategy == ppsclient.ParallelismSpec_CONSTANT {
		if spec.Constant > 0 {
			return spec.Constant, nil
		}
		// Zero-initialized ParallelismSpec is handled here. Currently we start one
		// worker per node
		coefficient = 1
	} else if spec.Strategy == ppsclient.ParallelismSpec_COEFFICIENT {
		coefficient = spec.Coefficient
	} else {
		return 0, fmt.Errorf("Unable to interpret ParallelismSpec strategy %s", spec.Strategy)
	}
	if coefficient == 0.0 {
		return 0, fmt.Errorf("Ended up with coefficient == 0 (no workers) after interpreting ParallelismSpec %s", spec.Strategy)
	}

	// Start ('coefficient' * 'nodes') workers. Determine number of workers
	nodeList, err := kubeClient.Nodes().List(api.ListOptions{})
	if err != nil {
		return 0, fmt.Errorf("Unable to retrieve node list from k8s to determine parallelism")
	}
	if len(nodeList.Items) == 0 {
		return 0, fmt.Errorf("pachyderm.ppsclient.jobserver: no k8s nodes found")
	}
	result := math.Floor(coefficient * float64(len(nodeList.Items)))
	return uint64(math.Max(result, 1)), nil
}

func (a *apiServer) CreateJob(ctx context.Context, request *ppsclient.CreateJobRequest) (response *ppsclient.Job, retErr error) {
	func() { a.Log(request, nil, nil, 0) }()

	persistClient, err := a.getPersistClient()
	if err != nil {
		return nil, err
	}

	// We need to sort job inputs because the following code depends on
	// the invariant that inputs[i] matches parentInputs[i]
	sort.Sort(JobInputs(request.Inputs))

	// In case some inputs have not provided a method, we set the default
	// method for them
	setDefaultJobInputMethod(request.Inputs)

	// Currently this happens when someone attempts to run a pipeline once
	if request.Pipeline != nil && request.Transform == nil {
		pipelineInfo, err := a.InspectPipeline(ctx, &ppsclient.InspectPipelineRequest{
			Pipeline: request.Pipeline,
		})
		if err != nil {
			return nil, err
		}
		request.Transform = pipelineInfo.Transform
		request.ParallelismSpec = pipelineInfo.ParallelismSpec
	}
	repoSet := make(map[string]bool)
	for _, input := range request.Inputs {
		repoSet[input.Commit.Repo.Name] = true
	}
	if len(repoSet) < len(request.Inputs) {
		return nil, fmt.Errorf("pachyderm.ppsclient.jobserver: duplicate repo in job")
	}

	var parentJobInfo *persist.JobInfo
	if request.ParentJob != nil {
		inspectJobRequest := &ppsclient.InspectJobRequest{Job: request.ParentJob}
		parentJobInfo, err = persistClient.InspectJob(ctx, inspectJobRequest)
		if err != nil {
			return nil, err
		}

		// Check that the parent job has the same set of inputs as the current job
		if len(parentJobInfo.Inputs) != len(request.Inputs) {
			return nil, newErrParentInputsMismatch(parentJobInfo.JobID)
		}

		for i, input := range request.Inputs {
			if parentJobInfo.Inputs[i].Commit.Repo.Name != input.Commit.Repo.Name {
				return nil, newErrParentInputsMismatch(parentJobInfo.JobID)
			}
		}
	}

	pfsAPIClient, err := a.getPfsClient()
	if err != nil {
		return nil, err
	}

	jobID := getJobID(request)
	if !request.Force {
		_, err = persistClient.InspectJob(ctx, &ppsclient.InspectJobRequest{
			Job: client.NewJob(jobID),
		})
		if err == nil {
			// the job already exists. we simply return
			return &ppsclient.Job{ID: jobID}, nil
		}
	}

	// If JobInfo.Pipeline is set, use the pipeline repo
	var outputRepo *pfsclient.Repo
	if request.Pipeline != nil {
		outputRepo = ppsserver.PipelineRepo(&ppsclient.Pipeline{Name: request.Pipeline.Name})
		if parentJobInfo != nil && parentJobInfo.OutputCommit.Repo.Name != outputRepo.Name {
			return nil, fmt.Errorf("parent job was not part of the same pipeline; this is likely a bug")
		}
	} else {
		if parentJobInfo != nil {
			outputRepo = parentJobInfo.OutputCommit.Repo
		} else {
			// Create a repo for this job
			outputRepo = ppsserver.JobRepo(&ppsclient.Job{
				ID: jobID,
			})
			var provenance []*pfsclient.Repo
			for _, input := range request.Inputs {
				provenance = append(provenance, input.Commit.Repo)
			}
			defer func() {
				if retErr != nil {
					req := &pfsclient.DeleteRepoRequest{
						Repo: outputRepo,
					}
					_, err := pfsAPIClient.DeleteRepo(ctx, req)
					if err != nil {
						protolion.Errorf("could not rollback repo creation %s", err.Error())
						a.Log(req, nil, err, 0)
					}
				}
			}()

			if _, err := pfsAPIClient.CreateRepo(ctx,
				&pfsclient.CreateRepoRequest{
					Repo:       outputRepo,
					Provenance: provenance,
				}); err != nil {
				return nil, err
			}
		}
	}

	repoToFromCommit := make(map[string]*pfsclient.Commit)
	if parentJobInfo != nil {
		if len(request.Inputs) != len(parentJobInfo.Inputs) {
			return nil, fmt.Errorf("parent job does not have the same number of inputs as this job does; this is likely a bug")
		}
		for i, jobInput := range request.Inputs {
			if jobInput.Method.Incremental != ppsclient.Incremental_NONE {
				repoToFromCommit[jobInput.Commit.Repo.Name] = parentJobInfo.Inputs[i].Commit
			}
		}
	}

	startCommitRequest := &pfsclient.StartCommitRequest{}
	for _, input := range request.Inputs {
		startCommitRequest.Provenance = append(startCommitRequest.Provenance, input.Commit)
	}
	startCommitRequest.Parent = &pfsclient.Commit{
		Repo: outputRepo,
	}
	if parentJobInfo != nil {
		startCommitRequest.Parent.ID = parentJobInfo.OutputCommit.ID
	} else {
		// Without a parent, we start the commit on a random branch
		startCommitRequest.Parent.ID = uuid.NewWithoutDashes()
	}
	outputCommit, err := pfsAPIClient.StartCommit(ctx, startCommitRequest)
	if err != nil {
		return nil, err
	}

	// TODO validate job to make sure input commits and output repo exist
	persistJobInfo := &persist.JobInfo{
		JobID:        jobID,
		Transform:    request.Transform,
		Inputs:       request.Inputs,
		ParentJob:    request.ParentJob,
		OutputCommit: outputCommit,
		Shard: a.hasher.HashJob(&ppsclient.Job{
			ID: jobID,
		}),
	}
	if request.Pipeline != nil {
		persistJobInfo.PipelineName = request.Pipeline.Name
	}

	// If the job has no input, we respect the specified degree of parallelism
	// Otherwise, we run as many pods as possible given that each pod has some
	// input.
	var shardModuli []uint64
	if len(request.Inputs) == 0 {
		persistJobInfo.ParallelismSpec = request.ParallelismSpec
	} else {
		numWorkers, err := GetExpectedNumWorkers(a.kubeClient, request.ParallelismSpec)
		if err != nil {
			return nil, err
		}
		shardModuli, err = a.shardModuli(ctx, request.Inputs, numWorkers, repoToFromCommit)
		_, ok := err.(*errEmptyInput)
		if err != nil && !ok {
			return nil, err
		}

		if ok {
			// If an input is empty, and RunEmpty flag is not set, then we simply
			// create an empty job and finish the commit.
			persistJobInfo.State = ppsclient.JobState_JOB_EMPTY
			_, err = persistClient.CreateJobInfo(ctx, persistJobInfo)
			if err != nil {
				return nil, err
			}

			_, err = pfsAPIClient.FinishCommit(ctx, &pfsclient.FinishCommitRequest{
				Commit: outputCommit,
			})
			if err != nil {
				return nil, err
			}

			return &ppsclient.Job{
				ID: jobID,
			}, nil
		}

		persistJobInfo.ParallelismSpec = &ppsclient.ParallelismSpec{
			Strategy: ppsclient.ParallelismSpec_CONSTANT,
			Constant: product(shardModuli),
		}
		persistJobInfo.DefaultShardModuli = shardModuli
	}

	if a.kubeClient == nil {
		return nil, fmt.Errorf("pachyderm.ppsclient.jobserver: no job backend")
	}

	// Create chunks for this job
	// We need to create chunks before we create the JobInfo object itself,
	// because once a JobInfo object has been created, a jobManager routine
	// will be kicked off, and it will check to see if all chunks have been
	// finished.  If there are no chunks, then the jobManager will think
	// that the job has been finished, when in reality the chunks haven't
	// even been created.
	//
	// Right now numWorkers == numChunks, but it may not remain that way.
	numChunks, err := GetExpectedNumWorkers(a.kubeClient, persistJobInfo.ParallelismSpec)
	if err != nil {
		return nil, err
	}
	var chunks []*persist.Chunk
	for i := 0; i < int(numChunks); i++ {
		chunk := &persist.Chunk{
			ID:     uuid.New(),
			JobID:  jobID,
			Moduli: shardModuli,
			Index:  uint64(i),
			State:  persist.ChunkState_UNASSIGNED,
		}
		chunks = append(chunks, chunk)
	}
	// TODO: if there are a huge number of chunks, could it be a problem that
	// we are sending all of them in one request?
	_, err = persistClient.AddChunk(ctx, &persist.AddChunkRequest{
		Chunks: chunks,
	})
	if err != nil {
		return nil, err
	}

	_, err = persistClient.CreateJobInfo(ctx, persistJobInfo)
	if err != nil {
		return nil, err
	}

	defer func() {
		if retErr != nil {
			if _, err := persistClient.CreateJobState(ctx, &persist.JobState{
				JobID: persistJobInfo.JobID,
				State: ppsclient.JobState_JOB_FAILURE,
			}); err != nil {
				protolion.Errorf("error from CreateJobState %s", err.Error())
			}
		}
	}()

	job, err := job(a.kubeClient, persistJobInfo, a.jobShimImage, a.jobImagePullPolicy)
	if err != nil {
		return nil, err
	}
	if _, err := a.kubeClient.Extensions().Jobs(a.namespace).Create(job); err != nil {
		return nil, err
	}

	return &ppsclient.Job{
		ID: jobID,
	}, nil
}

// shardModuli computes the modulus to use for each input.  In other words,
// it computes how many shards each input repo should be partitioned into.
//
// The algorithm is as follows:
// 1. Each input starts with a modulus of 1
// 2. Double the modulus of the input that currently has the highest size/modulus
// ratio, but only if doing so does not result in empty shards.  If it does, we
// remove the input from further consideration.
// 3. Repeat step 2, until the product of the moduli hits the given parallelism,
// or until all inputs have been removed from consideration.
func (a *apiServer) shardModuli(ctx context.Context, inputs []*ppsclient.JobInput, parallelism uint64, repoToFromCommit map[string]*pfsclient.Commit) ([]uint64, error) {
	pfsClient, err := a.getPfsClient()
	if err != nil {
		return nil, err
	}

	var shardModuli []uint64
	var inputSizes []uint64
	limitHit := make(map[int]bool)
	for i, input := range inputs {
		if input.Method.Partition == ppsclient.Partition_REPO {
			// A global input shouldn't be partitioned
			limitHit[i] = true
		}

		commitInfo, err := pfsClient.InspectCommit(ctx, &pfsclient.InspectCommitRequest{
			Commit: input.Commit,
		})
		if err != nil {
			return nil, err
		}

		if commitInfo.SizeBytes == 0 {
			if input.RunEmpty {
				// An empty input shouldn't be partitioned
				limitHit[i] = true
			} else {
				return nil, newErrEmptyInput(input.Commit.ID)
			}
		}

		inputSizes = append(inputSizes, commitInfo.SizeBytes)
		shardModuli = append(shardModuli, 1)
	}

	for product(shardModuli) < parallelism && len(limitHit) < len(inputs) {
		max := float64(0)
		modulusIndex := 0
		// Find the modulus to double
		// It should maximize the decrease in size per shard
		for i, inputSize := range inputSizes {
			if !limitHit[i] {
				diff := float64(inputSize) / float64(shardModuli[i])
				if diff > max {
					max = diff
					modulusIndex = i
				}
			}
		}

		b, err := a.noEmptyShards(ctx, inputs[modulusIndex], shardModuli[modulusIndex]*2, repoToFromCommit)
		if err != nil {
			return nil, err
		}

		if b {
			shardModuli[modulusIndex] *= 2
		} else {
			limitHit[modulusIndex] = true
		}
	}

	return shardModuli, nil
}

// product computes the product of a list of integers
//
// The algorithm, originally discovered at Pachyderm, is as follows:
// 1. Set p to 1
// 2. Set p to the product of itself and the first unprocessed number in the list
// 3. Repeat step 2 until we run out of numbers
// 4. Return p
func product(numbers []uint64) uint64 {
	p := uint64(1)
	for _, n := range numbers {
		p *= n
	}
	return p
}

// noEmptyShards computes if every shard will have some input data given an
// input and a modulus number.
//
// TODO: it's very inefficient as of now, since it involves many calls to ListFile
func (a *apiServer) noEmptyShards(ctx context.Context, input *ppsclient.JobInput, modulus uint64, repoToFromCommit map[string]*pfsclient.Commit) (bool, error) {
	pfsClient, err := a.getPfsClient()
	if err != nil {
		return false, err
	}

	for i := 0; i < int(modulus); i++ {
		listFileRequest := &pfsclient.ListFileRequest{
			File: &pfsclient.File{
				Commit: input.Commit,
				Path:   "", // the root directory
			},
			Shard: &pfsclient.Shard{
				FileModulus:  1,
				BlockModulus: 1,
			},
			Mode: pfsclient.ListFileMode_ListFile_RECURSE,
		}
		parentInputCommit := repoToFromCommit[input.Commit.Repo.Name]
		if parentInputCommit != nil && input.Commit.ID != parentInputCommit.ID {
			listFileRequest.DiffMethod = &pfsclient.DiffMethod{
				FromCommit: parentInputCommit,
				FullFile:   input.Method.Incremental == ppsclient.Incremental_FULL,
			}
		}

		switch input.Method.Partition {
		case ppsclient.Partition_BLOCK:
			listFileRequest.Shard.BlockNumber = uint64(i)
			listFileRequest.Shard.BlockModulus = modulus
		case ppsclient.Partition_FILE:
			listFileRequest.Shard.FileNumber = uint64(i)
			listFileRequest.Shard.FileModulus = modulus
		case ppsclient.Partition_REPO:
		default:
			return false, fmt.Errorf("unrecognized partition method; this is likely a bug")
		}

		fileInfos, err := pfsClient.ListFile(ctx, listFileRequest)
		if err != nil {
			return false, err
		}

		var totalSize uint64
		for _, fileInfo := range fileInfos.FileInfo {
			totalSize += fileInfo.SizeBytes
		}

		if totalSize == 0 {
			return false, nil
		}
	}

	return true, nil
}

func getJobID(req *ppsclient.CreateJobRequest) string {
	// If the job belongs to a pipeline, and the pipeline has inputs,
	// we want to make sure that the same
	// job does not run twice.  We ensure that by generating the job id by
	// hashing the pipeline name and input commits.  That way, two same jobs
	// will have the sam job IDs, therefore won't be created in the database
	// twice.
	if req.Pipeline != nil && len(req.Inputs) > 0 && !req.Force {
		s := req.Pipeline.Name
		s += req.Transform.String()
		for _, input := range req.Inputs {
			s += "/" + input.String()
		}

		hash := md5.Sum([]byte(s))
		return fmt.Sprintf("%x", hash)
	}

	return uuid.NewWithoutDashes()
}

func (a *apiServer) InspectJob(ctx context.Context, request *ppsclient.InspectJobRequest) (response *ppsclient.JobInfo, retErr error) {
	func() { a.Log(request, nil, nil, 0) }()
	persistClient, err := a.getPersistClient()
	if err != nil {
		return nil, err
	}

	persistJobInfo, err := persistClient.InspectJob(ctx, request)
	if err != nil {
		return nil, err
	}

	jobInfo, err := newJobInfo(persistJobInfo)
	if err != nil {
		return nil, err
	}

	chunks, err := persistClient.GetChunksForJob(ctx, request.Job)
	if err != nil {
		return nil, err
	}

	for _, chunk := range chunks.Chunks {
		var pods []*ppsclient.Pod
		for i, pod := range chunk.Pods {
			pod := &ppsclient.Pod{
				Name:         pod.Name,
				OutputCommit: pod.OutputCommit,
			}
			if i == len(chunk.Pods)-1 && chunk.State == persist.ChunkState_SUCCESS {
				pod.State = ppsclient.PodState_POD_SUCCESS
			} else if i == len(chunk.Pods)-1 && chunk.State == persist.ChunkState_ASSIGNED {
				pod.State = ppsclient.PodState_POD_RUNNING
			} else {
				pod.State = ppsclient.PodState_POD_FAILED
			}
			pods = append(pods, pod)
		}
		c := &ppsclient.Chunk{
			ID:   chunk.ID,
			Pods: pods,
		}
		switch chunk.State {
		case persist.ChunkState_UNASSIGNED:
			c.State = ppsclient.ChunkState_CHUNK_UNASSIGNED
		case persist.ChunkState_ASSIGNED:
			c.State = ppsclient.ChunkState_CHUNK_ASSIGNED
		case persist.ChunkState_SUCCESS:
			c.State = ppsclient.ChunkState_CHUNK_SUCCESS
		case persist.ChunkState_FAILED:
			c.State = ppsclient.ChunkState_CHUNK_FAILURE
		case persist.ChunkState_SPLITTED:
			continue
		}
		jobInfo.Chunks = append(jobInfo.Chunks, c)
	}

	return jobInfo, nil
}

func (a *apiServer) ListJob(ctx context.Context, request *ppsclient.ListJobRequest) (response *ppsclient.JobInfos, retErr error) {
	func() { a.Log(request, nil, nil, 0) }()
	persistClient, err := a.getPersistClient()
	if err != nil {
		return nil, err
	}

	persistJobInfos, err := persistClient.ListJobInfos(ctx, request)
	if err != nil {
		return nil, err
	}
	jobInfos := make([]*ppsclient.JobInfo, len(persistJobInfos.JobInfo))
	for i, persistJobInfo := range persistJobInfos.JobInfo {
		jobInfo, err := newJobInfo(persistJobInfo)
		if err != nil {
			return nil, err
		}
		jobInfos[i] = jobInfo
	}
	return &ppsclient.JobInfos{
		JobInfo: jobInfos,
	}, nil
}

func (a *apiServer) GetLogs(request *ppsclient.GetLogsRequest, apiGetLogsServer ppsclient.API_GetLogsServer) (retErr error) {
	func() { a.Log(request, nil, nil, 0) }()
	pods, err := a.jobPods(request.Job)
	if err != nil {
		return err
	}
	if len(pods) == 0 {
		return newErrJobNotFound(request.Job.ID)
	}
	// sort the pods to make sure that the indexes are stable
	sort.Sort(podSlice(pods))
	logs := make([][]byte, len(pods))
	var eg errgroup.Group
	for i, pod := range pods {
		i := i
		pod := pod
		eg.Go(func() error {
			result := a.kubeClient.Pods(a.namespace).GetLogs(
				pod.ObjectMeta.Name, &api.PodLogOptions{}).Do()
			value, err := result.Raw()
			if err != nil {
				return err
			}
			var buffer bytes.Buffer
			scanner := bufio.NewScanner(bytes.NewBuffer(value))
			for scanner.Scan() {
				fmt.Fprintf(&buffer, "%d | %s\n", i, scanner.Text())
			}
			logs[i] = buffer.Bytes()
			return nil
		})
	}
	if err := eg.Wait(); err != nil {
		return err
	}
	for _, log := range logs {
		if err := apiGetLogsServer.Send(&google_protobuf.BytesValue{Value: log}); err != nil {
			return err
		}
	}
	return nil
}

func (a *apiServer) StartPod(ctx context.Context, request *ppsserver.StartPodRequest) (response *ppsserver.StartPodResponse, retErr error) {
	func() { a.Log(request, nil, nil, 0) }()
	persistClient, err := a.getPersistClient()
	if err != nil {
		return nil, err
	}

	jobInfo, err := persistClient.StartJob(ctx, request.Job)
	if err != nil {
		return nil, err
	}

	if jobInfo.Transform == nil {
		return nil, fmt.Errorf("jobInfo.Transform should not be nil (this is likely a bug)")
	}

	var parentJobInfo *persist.JobInfo
	if jobInfo.ParentJob != nil {
		// We Block on our parent's state because the job may access its
		// parent's output while it's running so we want the job and its output
		// commit to have finished.
		inspectJobRequest := &ppsclient.InspectJobRequest{
			Job:        jobInfo.ParentJob,
			BlockState: true,
		}
		parentJobInfo, err = persistClient.InspectJob(ctx, inspectJobRequest)
		if err != nil {
			return nil, err
		}
	}
	repoToParentJobCommit := make(map[string]*pfsclient.Commit)
	if parentJobInfo != nil {
		for i, jobInput := range jobInfo.Inputs {
			if jobInput.Method.Incremental != ppsclient.Incremental_NONE {
				repoToParentJobCommit[jobInput.Commit.Repo.Name] = parentJobInfo.Inputs[i].Commit
			}
		}
	}

	var provenance []*pfsclient.Commit
	for _, input := range jobInfo.Inputs {
		provenance = append(provenance, input.Commit)
	}

	pfsAPIClient, err := a.getPfsClient()
	if err != nil {
		return nil, err
	}

	var commit *pfsclient.Commit
	if parentJobInfo != nil {
		if len(jobInfo.Inputs) != len(parentJobInfo.Inputs) {
			return nil, fmt.Errorf("parent job does not have the same number of inputs as this job does; this is likely a bug")
		}
		// If we have a parent, then we fork the parent
		forkReq := &pfsclient.ForkCommitRequest{
			Provenance: provenance,
			Parent: &pfsclient.Commit{
				Repo: jobInfo.OutputCommit.Repo,
				ID:   parentJobInfo.OutputCommit.ID,
			},
			Branch: fmt.Sprintf("pod_%v", uuid.NewWithoutDashes()),
		}
		commit, err = pfsAPIClient.ForkCommit(ctx, forkReq)
		if err != nil {
			return nil, err
		}
	} else {
		// If we don't have a parent, then we simply start a new commit
		startCommitReq := &pfsclient.StartCommitRequest{
			Provenance: provenance,
			Parent: &pfsclient.Commit{
				Repo: jobInfo.OutputCommit.Repo,
				ID:   fmt.Sprintf("pod_%v", uuid.NewWithoutDashes()),
			},
		}
		commit, err = pfsAPIClient.StartCommit(ctx, startCommitReq)
		if err != nil {
			return nil, err
		}
	}

	// We archive the commit before we finish it, to ensure that a pipeline
	// that is listing finished commits do not end up seeing this commit
	_, err = pfsAPIClient.ArchiveCommit(ctx, &pfsclient.ArchiveCommitRequest{
		Commits: []*pfsclient.Commit{commit},
	})
	if err != nil {
		return nil, err
	}

	chunk, err := persistClient.ClaimChunk(ctx, &persist.ClaimChunkRequest{
		JobID: request.Job.ID,
		Pod: &persist.Pod{
			Name:         request.PodName,
			OutputCommit: commit,
		},
	})

	var commitMounts []*fuse.CommitMount
	filterNumbers := filterNumber(chunk.Index, chunk.Moduli)
	for i, jobInput := range jobInfo.Inputs {
		commitMount := &fuse.CommitMount{
			Commit: jobInput.Commit,
		}
		parentJobCommit := repoToParentJobCommit[jobInput.Commit.Repo.Name]
		if parentJobCommit != nil && jobInput.Commit.ID != parentJobCommit.ID {
			// We only include a from commit if we have a different commit for a
			// repo than our parent.
			// This means that only the commit that triggered this pipeline will be
			// done incrementally, the other repos will be shown in full
			commitMount.DiffMethod = &pfsclient.DiffMethod{
				FromCommit: parentJobCommit,
				FullFile:   jobInput.Method != nil && jobInput.Method.Incremental == ppsclient.Incremental_FULL,
			}
		}

		switch jobInput.Method.Partition {
		case ppsclient.Partition_BLOCK:
			commitMount.Shard = &pfsclient.Shard{
				BlockNumber:  filterNumbers[i],
				BlockModulus: chunk.Moduli[i],
			}
		case ppsclient.Partition_FILE:
			commitMount.Shard = &pfsclient.Shard{
				FileNumber:  filterNumbers[i],
				FileModulus: chunk.Moduli[i],
			}
		case ppsclient.Partition_REPO:
			// empty shard matches everything
			commitMount.Shard = &pfsclient.Shard{}
		default:
			return nil, fmt.Errorf("unrecognized partition method: %v; this is likely a bug", jobInput.Method.Partition)
		}

		commitMounts = append(commitMounts, commitMount)
	}

	outputCommitMount := &fuse.CommitMount{
		Commit: commit,
		Alias:  "out",
	}
	commitMounts = append(commitMounts, outputCommitMount)

	// If a job has a parent commit, we expose the parent commit
	// to the job under /pfs/prev
	commitInfo, err := pfsAPIClient.InspectCommit(ctx, &pfsclient.InspectCommitRequest{
		Commit: outputCommitMount.Commit,
	})
	if err != nil {
		return nil, err
	}
	if commitInfo.ParentCommit != nil {
		commitMounts = append(commitMounts, &fuse.CommitMount{
			Commit: commitInfo.ParentCommit,
			Alias:  "prev",
		})
	}

	return &ppsserver.StartPodResponse{
		ChunkID:      chunk.ID,
		Transform:    jobInfo.Transform,
		CommitMounts: commitMounts,
	}, nil
}

// filterNumber essentially computes a representation of the number N
// as if the base for each digit is the corresponding number in the moduli array
func filterNumber(n uint64, moduli []uint64) []uint64 {
	res := make([]uint64, len(moduli), len(moduli))
	for i := len(moduli) - 1; i >= 0; i-- {
		res[i] = n % moduli[i]
		n = n / moduli[i]
	}
	return res
}

<<<<<<< HEAD
func (a *apiServer) FinishJob(ctx context.Context, request *ppsserver.FinishJobRequest) (response *google_protobuf.Empty, retErr error) {
	func() { a.Log(request, nil, nil, 0) }()
=======
func (a *apiServer) ContinuePod(ctx context.Context, request *ppsserver.ContinuePodRequest) (response *ppsserver.ContinuePodResponse, retErr error) {
	defer func(start time.Time) { a.Log(request, response, retErr, time.Since(start)) }(time.Now())
>>>>>>> ff99f4c0
	persistClient, err := a.getPersistClient()
	if err != nil {
		return nil, err
	}
	chunk, err := persistClient.RenewChunk(ctx, &persist.RenewChunkRequest{
		ChunkID: request.ChunkID,
		PodName: request.PodName,
	})
	if err != nil {
		return nil, err
	}
	response = &ppsserver.ContinuePodResponse{}
	if chunk.Owner != request.PodName {
		response.Exit = true
	}
	return response, nil
}

func (a *apiServer) FinishPod(ctx context.Context, request *ppsserver.FinishPodRequest) (response *ppsserver.FinishPodResponse, retErr error) {
	defer func(start time.Time) { a.Log(request, response, retErr, time.Since(start)) }(time.Now())
	persistClient, err := a.getPersistClient()
	if err != nil {
		return nil, err
	}
	var chunk *persist.Chunk
	if request.Success {
		chunk, err = persistClient.FinishChunk(ctx, &persist.FinishChunkRequest{
			ChunkID: request.ChunkID,
			PodName: request.PodName,
		})
		if err != nil {
			return nil, err
		}
	} else {
		chunk, err = persistClient.RevokeChunk(ctx, &persist.RevokeChunkRequest{
			ChunkID: request.ChunkID,
			PodName: request.PodName,
			MaxPods: MaxPodsPerChunk,
		})
		if err != nil {
			return nil, err
		}
	}

	pfsAPIClient, err := a.getPfsClient()
	if err != nil {
		return nil, err
	}
	if _, err := pfsAPIClient.FinishCommit(ctx, &pfsclient.FinishCommitRequest{
		Commit: chunk.Pods[len(chunk.Pods)-1].OutputCommit,
		Cancel: !request.Success,
	}); err != nil {
		return nil, err
	}

	response = &ppsserver.FinishPodResponse{
		Fail: !request.Success && chunk.State != persist.ChunkState_FAILED,
	}

	return response, nil
}

func (a *apiServer) CreatePipeline(ctx context.Context, request *ppsclient.CreatePipelineRequest) (response *google_protobuf.Empty, retErr error) {
	func() { a.Log(request, nil, nil, 0) }()
	pfsAPIClient, err := a.getPfsClient()
	if err != nil {
		return nil, err
	}

	persistClient, err := a.getPersistClient()
	if err != nil {
		return nil, err
	}

	setDefaultPipelineInputMethod(request.Inputs)

	if request.Pipeline == nil {
		return nil, fmt.Errorf("pachyderm.ppsclient.pipelineserver: request.Pipeline cannot be nil")
	}

	repoSet := make(map[string]bool)
	for _, input := range request.Inputs {
		if _, err := pfsAPIClient.InspectRepo(ctx, &pfsclient.InspectRepoRequest{Repo: input.Repo}); err != nil {
			return nil, err
		}
		repoSet[input.Repo.Name] = true
	}
	if len(repoSet) < len(request.Inputs) {
		return nil, fmt.Errorf("pachyderm.ppsclient.pipelineserver: duplicate input repos")
	}
	repo := ppsserver.PipelineRepo(request.Pipeline)
	var provenance []*pfsclient.Repo
	for _, input := range request.Inputs {
		provenance = append(provenance, input.Repo)
	}
	if !request.Update { // repo exists if it's an update
		// This function needs to return newErrPipelineExists if the pipeline
		// already exists
		if _, err := a.InspectPipeline(
			ctx,
			&ppsclient.InspectPipelineRequest{Pipeline: request.Pipeline},
		); err == nil {
			return nil, newErrPipelineExists(request.Pipeline.Name)
		}
		if _, err := pfsAPIClient.CreateRepo(
			ctx,
			&pfsclient.CreateRepoRequest{
				Repo:       repo,
				Provenance: provenance,
			}); err != nil {
			return nil, err
		}
		defer func() {
			if retErr != nil {
				// we don't return the error here because the function has
				// already errored, if this fails there's nothing we can do but
				// log it
				if _, err := pfsAPIClient.DeleteRepo(ctx, &pfsclient.DeleteRepoRequest{Repo: repo}); err != nil {
					protolion.Errorf("error deleting repo %s: %s", repo, err.Error())
				}
			}
		}()
	}
	persistPipelineInfo := &persist.PipelineInfo{
		PipelineName:    request.Pipeline.Name,
		Transform:       request.Transform,
		ParallelismSpec: request.ParallelismSpec,
		Inputs:          request.Inputs,
		OutputRepo:      repo,
		Shard:           a.hasher.HashPipeline(request.Pipeline),
		State:           ppsclient.PipelineState_PIPELINE_IDLE,
	}
	if !request.Update {
		if _, err := persistClient.CreatePipelineInfo(ctx, persistPipelineInfo); err != nil {
			if strings.Contains(err.Error(), "Duplicate primary key `PipelineName`") {
				return nil, fmt.Errorf("pipeline %v already exists", request.Pipeline.Name)
			}
		}
	} else {
		if !request.NoArchive {
			if _, err := a.StopPipeline(ctx, &ppsclient.StopPipelineRequest{Pipeline: request.Pipeline}); err != nil {
				return nil, err
			}
			// archive the existing commits from the pipeline
			commitInfos, err := pfsAPIClient.ListCommit(
				ctx,
				&pfsclient.ListCommitRequest{
					FromCommits: []*pfsclient.Commit{&pfsclient.Commit{
						Repo: ppsserver.PipelineRepo(request.Pipeline),
					}},
				})
			if err != nil {
				return nil, err
			}
			var commits []*pfsclient.Commit
			for _, commitInfo := range commitInfos.CommitInfo {
				commits = append(commits, commitInfo.Commit)
			}
			_, err = pfsAPIClient.ArchiveCommit(
				ctx,
				&pfsclient.ArchiveCommitRequest{
					Commits: commits,
				})
			if err != nil {
				return nil, err
			}
		}
		if _, err := persistClient.UpdatePipelineInfo(ctx, persistPipelineInfo); err != nil {
			return nil, err
		}
		if !request.NoArchive {
			// Downstream pipelines need to be restarted as well so that they know
			// there's new stuff to process.
			repoInfos, err := pfsAPIClient.ListRepo(
				ctx,
				&pfsclient.ListRepoRequest{
					Provenance: []*pfsclient.Repo{client.NewRepo(request.Pipeline.Name)},
				})
			if err != nil {
				return nil, err
			}
			var eg errgroup.Group
			for _, repoInfo := range repoInfos.RepoInfo {
				repoInfo := repoInfo
				eg.Go(func() error {
					// here we use the fact that pipelines have the same names as their output repos
					request := &persist.UpdatePipelineStoppedRequest{PipelineName: repoInfo.Repo.Name}
					request.Stopped = true
					if _, err := persistClient.UpdatePipelineStopped(ctx, request); err != nil {
						return err
					}
					request.Stopped = false
					if _, err := persistClient.UpdatePipelineStopped(ctx, request); err != nil {
						return err
					}
					return nil
				})
			}
			if err := eg.Wait(); err != nil {
				return nil, err
			}
		}
	}
	return google_protobuf.EmptyInstance, nil
}

// setDefaultPipelineInputMethod sets method to the default for the inputs
// that do not specify a method
func setDefaultPipelineInputMethod(inputs []*ppsclient.PipelineInput) {
	for _, input := range inputs {
		if input.Method == nil {
			input.Method = client.DefaultMethod
		}
	}
}

// setDefaultJobInputMethod sets method to the default for the inputs
// that do not specify a method
func setDefaultJobInputMethod(inputs []*ppsclient.JobInput) {
	for _, input := range inputs {
		if input.Method == nil {
			input.Method = client.DefaultMethod
		}
	}
}

func (a *apiServer) InspectPipeline(ctx context.Context, request *ppsclient.InspectPipelineRequest) (response *ppsclient.PipelineInfo, err error) {
	func() { a.Log(request, nil, nil, 0) }()
	persistClient, err := a.getPersistClient()
	if err != nil {
		return nil, err
	}

	persistPipelineInfo, err := persistClient.GetPipelineInfo(ctx, request.Pipeline)
	if err != nil {
		return nil, err
	}
	return newPipelineInfo(persistPipelineInfo), nil
}

func (a *apiServer) ListPipeline(ctx context.Context, request *ppsclient.ListPipelineRequest) (response *ppsclient.PipelineInfos, err error) {
	func() { a.Log(request, nil, nil, 0) }()
	persistClient, err := a.getPersistClient()
	if err != nil {
		return nil, err
	}

	persistPipelineInfos, err := persistClient.ListPipelineInfos(ctx, &persist.ListPipelineInfosRequest{})
	if err != nil {
		return nil, err
	}
	pipelineInfos := make([]*ppsclient.PipelineInfo, len(persistPipelineInfos.PipelineInfo))
	for i, persistPipelineInfo := range persistPipelineInfos.PipelineInfo {
		pipelineInfos[i] = newPipelineInfo(persistPipelineInfo)
	}
	return &ppsclient.PipelineInfos{
		PipelineInfo: pipelineInfos,
	}, nil
}

func (a *apiServer) DeletePipeline(ctx context.Context, request *ppsclient.DeletePipelineRequest) (response *google_protobuf.Empty, err error) {
	func() { a.Log(request, nil, nil, 0) }()
	if err := a.deletePipeline(ctx, request.Pipeline); err != nil {
		return nil, err
	}
	return google_protobuf.EmptyInstance, nil
}

func (a *apiServer) StartPipeline(ctx context.Context, request *ppsclient.StartPipelineRequest) (response *google_protobuf.Empty, err error) {
	func() { a.Log(request, nil, nil, 0) }()
	persistClient, err := a.getPersistClient()
	if err != nil {
		return nil, err
	}
	_, err = persistClient.UpdatePipelineStopped(ctx, &persist.UpdatePipelineStoppedRequest{
		PipelineName: request.Pipeline.Name,
		Stopped:      false,
	})
	if err != nil {
		return nil, err
	}
	return persistClient.BlockPipelineState(ctx, &persist.BlockPipelineStateRequest{
		PipelineName: request.Pipeline.Name,
		State:        ppsclient.PipelineState_PIPELINE_RUNNING,
	})
}

func (a *apiServer) StopPipeline(ctx context.Context, request *ppsclient.StopPipelineRequest) (response *google_protobuf.Empty, err error) {
	func() { a.Log(request, nil, nil, 0) }()
	persistClient, err := a.getPersistClient()
	if err != nil {
		return nil, err
	}
	_, err = persistClient.UpdatePipelineStopped(ctx, &persist.UpdatePipelineStoppedRequest{
		PipelineName: request.Pipeline.Name,
		Stopped:      true,
	})
	if err != nil {
		return nil, err
	}
	return persistClient.BlockPipelineState(ctx, &persist.BlockPipelineStateRequest{
		PipelineName: request.Pipeline.Name,
		State:        ppsclient.PipelineState_PIPELINE_STOPPED,
	})
}

func (a *apiServer) DeleteAll(ctx context.Context, request *google_protobuf.Empty) (response *google_protobuf.Empty, retErr error) {
	func() { a.Log(request, nil, nil, 0) }()
	persistClient, err := a.getPersistClient()
	if err != nil {
		return nil, err
	}
	persistPipelineInfos, err := persistClient.ListPipelineInfos(ctx, &persist.ListPipelineInfosRequest{})
	if err != nil {
		return nil, err
	}
	for _, persistPipelineInfo := range persistPipelineInfos.PipelineInfo {
		if err := a.deletePipeline(ctx, client.NewPipeline(persistPipelineInfo.PipelineName)); err != nil {
			return nil, err
		}
	}
	if _, err := persistClient.DeleteAll(ctx, request); err != nil {
		return nil, err
	}
	return google_protobuf.EmptyInstance, nil
}

func (a *apiServer) Version(version int64) error {
	a.versionLock.Lock()
	defer a.versionLock.Unlock()
	a.version = version
	return nil
}

func (a *apiServer) newPipelineCtx(ctx context.Context, pipelineName string) context.Context {
	ctx, cancel := context.WithCancel(ctx)
	a.pipelineCancelFuncsLock.Lock()
	defer a.pipelineCancelFuncsLock.Unlock()
	a.pipelineCancelFuncs[pipelineName] = cancel
	return ctx
}

func (a *apiServer) cancelPipeline(pipelineName string) error {
	a.pipelineCancelFuncsLock.Lock()
	defer a.pipelineCancelFuncsLock.Unlock()
	cancel, ok := a.pipelineCancelFuncs[pipelineName]
	if ok {
		cancel()
		delete(a.pipelineCancelFuncs, pipelineName)
	} else {
		return fmt.Errorf("trying to cancel a pipeline %s which has not been started; this is likely a bug", pipelineName)
	}
	return nil
}

func (a *apiServer) newJobCtx(ctx context.Context, jobID string) context.Context {
	ctx, cancel := context.WithCancel(ctx)
	a.jobCancelFuncsLock.Lock()
	defer a.jobCancelFuncsLock.Unlock()
	a.jobCancelFuncs[jobID] = cancel
	return ctx
}

func (a *apiServer) cancelJob(jobID string) error {
	a.jobCancelFuncsLock.Lock()
	defer a.jobCancelFuncsLock.Unlock()
	cancel, ok := a.jobCancelFuncs[jobID]
	if ok {
		cancel()
		delete(a.jobCancelFuncs, jobID)
	} else {
		return fmt.Errorf("trying to cancel a job %s which has not been started; this is likely a bug", jobID)
	}
	return nil
}

func (a *apiServer) AddShard(shard uint64) error {
	persistClient, err := a.getPersistClient()
	if err != nil {
		return err
	}
	ctx, cancel := context.WithCancel(context.Background())
	a.shardCancelFuncsLock.Lock()
	defer a.shardCancelFuncsLock.Unlock()
	if _, ok := a.shardCancelFuncs[shard]; ok {
		return fmt.Errorf("shard %d is being added twice; this is likely a bug", shard)
	}
	a.shardCancelFuncs[shard] = cancel

	pipelineClient, err := persistClient.SubscribePipelineInfos(ctx, &persist.SubscribePipelineInfosRequest{
		IncludeInitial: true,
		Shard:          &persist.Shard{Number: shard},
	})
	if err != nil {
		return err
	}

	go func() {
		for {
			pipelineChange, err := pipelineClient.Recv()
			if err != nil {
				protolion.Errorf("error from receive: %s", err.Error())
				return
			}
			pipelineName := pipelineChange.Pipeline.PipelineName

			switch pipelineChange.Type {
			case persist.ChangeType_DELETE:
				if err := a.cancelPipeline(pipelineName); err != nil {
					protolion.Errorf("error cancelling pipeline %v: %s", pipelineName, err.Error())
				}
			case persist.ChangeType_UPDATE:
				if err := a.cancelPipeline(pipelineName); err != nil {
					protolion.Errorf("error cancelling pipeline %v: %s", pipelineName, err.Error())
				}
				fallthrough
			case persist.ChangeType_CREATE:
				pipelineCtx := a.newPipelineCtx(ctx, pipelineName)
				if pipelineChange.Pipeline.Stopped {
					if _, err = persistClient.UpdatePipelineState(pipelineCtx, &persist.UpdatePipelineStateRequest{
						PipelineName: pipelineName,
						State:        ppsclient.PipelineState_PIPELINE_STOPPED,
					}); err != nil {
						protolion.Errorf("error updating pipeline state: %v", err)
					}
					continue
				}
				go func() {
					b := backoff.NewExponentialBackOff()
					// We set MaxElapsedTime to 0 because we want the retry to
					// never stop.
					// However, ideally we should crash this pps server so the
					// pipeline gets reassigned to another pps server.
					// The reason we don't do that right now is that pps and
					// pfs are bundled together, so by crashing this program
					// we will be crashing a pfs node too, which might cause
					// cascading failures as other pps nodes might be depending
					// on it.
					b.MaxElapsedTime = 0
					err = backoff.RetryNotify(func() error {
						if err := a.runPipeline(pipelineCtx, newPipelineInfo(pipelineChange.Pipeline)); err != nil && !isContextCancelled(err) {
							return err
						}
						return nil
					}, b, func(err error, d time.Duration) {
						protolion.Errorf("error running pipeline %v: %v; retrying in %s", pipelineName, err, d)
						if _, err = persistClient.UpdatePipelineState(pipelineCtx, &persist.UpdatePipelineStateRequest{
							PipelineName: pipelineName,
							State:        ppsclient.PipelineState_PIPELINE_RESTARTING,
							RecentError:  err.Error(),
						}); err != nil {
							protolion.Errorf("error updating pipeline state: %v", err)
						}
					})
					// At this point we stop retrying and update the pipeline state
					// to FAILED
					if err != nil {
						if _, err = persistClient.UpdatePipelineState(pipelineCtx, &persist.UpdatePipelineStateRequest{
							PipelineName: pipelineName,
							State:        ppsclient.PipelineState_PIPELINE_FAILURE,
							RecentError:  err.Error(),
						}); err != nil {
							protolion.Errorf("error updating pipeline state: %v", err)
						}
					}
				}()
			}
		}
	}()

	jobInfoClient, err := persistClient.SubscribeJobInfos(ctx, &persist.SubscribeJobInfosRequest{
		IncludeInitial: true,
		IncludeChanges: false,
		Shard:          &persist.Shard{Number: shard},
		State:          []ppsclient.JobState{ppsclient.JobState_JOB_RUNNING},
	})
	if err != nil {
		return err
	}
	go func() {
		for {
			jobChange, err := jobInfoClient.Recv()
			if err != nil {
				protolion.Errorf("error from receive: %s", err.Error())
				return
			}
			jobID := jobChange.JobInfo.JobID

			switch jobChange.Type {
			case persist.ChangeType_DELETE:
				if err := a.cancelJob(jobID); err != nil {
					protolion.Errorf("error cancelling job %v: %s", jobID, err.Error())
				}
			case persist.ChangeType_CREATE:
				// If we see a job that's running or creating, we start a job
				// manager for it.
				if jobChange.JobInfo.State == ppsclient.JobState_JOB_RUNNING || jobChange.JobInfo.State == ppsclient.JobState_JOB_CREATING {
					jobCtx := a.newJobCtx(ctx, jobID)
					go func() {
						b := backoff.NewExponentialBackOff()
						b.MaxElapsedTime = 0
						backoff.RetryNotify(func() error {
							if err := a.jobManager(jobCtx, &ppsclient.Job{jobID}); err != nil && !isContextCancelled(err) {
								return err
							}
							return nil
						}, b, func(err error, d time.Duration) {
							protolion.Errorf("error running jobManager for job %v: %v; retrying in %s", jobID, err, d)
						})
					}()
				}
			}
		}
	}()

	return nil
}

func isContextCancelled(err error) bool {
	return err == context.Canceled || strings.Contains(err.Error(), context.Canceled.Error())
}

func (a *apiServer) DeleteShard(shard uint64) error {
	a.shardCancelFuncsLock.Lock()
	defer a.shardCancelFuncsLock.Unlock()
	cancel, ok := a.shardCancelFuncs[shard]
	if !ok {
		return fmt.Errorf("shard %d is being deleted, but it was never added; this is likely a bug", shard)
	}
	cancel()
	delete(a.shardCancelFuncs, shard)

	return nil
}

func newPipelineInfo(persistPipelineInfo *persist.PipelineInfo) *ppsclient.PipelineInfo {
	return &ppsclient.PipelineInfo{
		Pipeline: &ppsclient.Pipeline{
			Name: persistPipelineInfo.PipelineName,
		},
		Transform:       persistPipelineInfo.Transform,
		ParallelismSpec: persistPipelineInfo.ParallelismSpec,
		Inputs:          persistPipelineInfo.Inputs,
		OutputRepo:      persistPipelineInfo.OutputRepo,
		CreatedAt:       persistPipelineInfo.CreatedAt,
		State:           persistPipelineInfo.State,
		RecentError:     persistPipelineInfo.RecentError,
		JobCounts:       persistPipelineInfo.JobCounts,
	}
}

func (a *apiServer) runPipeline(ctx context.Context, pipelineInfo *ppsclient.PipelineInfo) error {
	if len(pipelineInfo.Inputs) == 0 {
		// this pipeline does not have inputs; there is nothing to be done
		return nil
	}

	persistClient, err := a.getPersistClient()
	if err != nil {
		return err
	}
	_, err = persistClient.UpdatePipelineState(ctx, &persist.UpdatePipelineStateRequest{
		PipelineName: pipelineInfo.Pipeline.Name,
		State:        ppsclient.PipelineState_PIPELINE_RUNNING,
	})
	if err != nil {
		return err
	}

	repoToLeaves := make(map[string]map[string]bool)
	rawInputRepos, err := a.rawInputs(ctx, pipelineInfo)
	if err != nil {
		return err
	}
	for _, repo := range rawInputRepos {
		repoToLeaves[repo.Name] = make(map[string]bool)
	}
	pfsAPIClient, err := a.getPfsClient()
	if err != nil {
		return err
	}
	for {
		var fromCommits []*pfsclient.Commit
		for repo, leaves := range repoToLeaves {
			if len(leaves) > 0 {
				for leaf := range leaves {
					fromCommits = append(
						fromCommits,
						&pfsclient.Commit{
							Repo: &pfsclient.Repo{Name: repo},
							ID:   leaf,
						})
				}
			} else {
				fromCommits = append(
					fromCommits,
					&pfsclient.Commit{
						Repo: &pfsclient.Repo{Name: repo},
					})
			}
		}
		listCommitRequest := &pfsclient.ListCommitRequest{
			FromCommits: fromCommits,
			CommitType:  pfsclient.CommitType_COMMIT_TYPE_READ,
			Block:       true,
		}
		commitInfos, err := pfsAPIClient.ListCommit(ctx, listCommitRequest)
		if err != nil {
			return err
		}
		for _, commitInfo := range commitInfos.CommitInfo {
			repoToLeaves[commitInfo.Commit.Repo.Name][commitInfo.Commit.ID] = true
			if commitInfo.ParentCommit != nil {
				delete(repoToLeaves[commitInfo.ParentCommit.Repo.Name], commitInfo.ParentCommit.ID)
			}
			// generate all the permutations of leaves we could use this commit with
			commitSets := [][]*pfsclient.Commit{[]*pfsclient.Commit{}}
			for repoName, leaves := range repoToLeaves {
				if repoName == commitInfo.Commit.Repo.Name {
					continue
				}
				var newCommitSets [][]*pfsclient.Commit
				for _, commitSet := range commitSets {
					for leaf := range leaves {
						newCommitSet := make([]*pfsclient.Commit, len(commitSet)+1)
						copy(newCommitSet, commitSet)
						newCommitSet[len(commitSet)] = client.NewCommit(repoName, leaf)
						newCommitSets = append(newCommitSets, newCommitSet)
					}
				}
				commitSets = newCommitSets
			}
			for _, commitSet := range commitSets {
				// + 1 as the commitSet doesn't contain the commit we just got
				if len(commitSet)+1 < len(rawInputRepos) {
					continue
				}
				trueInputs, err := a.trueInputs(ctx, append(commitSet, commitInfo.Commit), pipelineInfo)
				if err != nil {
					return err
				}
				var parentJob *ppsclient.Job
				if commitInfo.ParentCommit != nil {
					parentJob, err = a.parentJob(ctx, trueInputs, commitSet, commitInfo.ParentCommit, pipelineInfo)
					if err != nil {
						return err
					}
				}
				_, err = a.CreateJob(
					ctx,
					&ppsclient.CreateJobRequest{
						Transform:       pipelineInfo.Transform,
						Pipeline:        pipelineInfo.Pipeline,
						ParallelismSpec: pipelineInfo.ParallelismSpec,
						Inputs:          trueInputs,
						ParentJob:       parentJob,
					},
				)
				if err != nil {
					return err
				}
			}
		}
	}
}

// jobManager manages a job.  Specifically, it subscribes to status updates of
// chunks (units of work that make up of a job) and updates the state of the job
// as chunks are being finished.  It also squashes all the output commits of
// the chunks into the final output commit.
func (a *apiServer) jobManager(ctx context.Context, job *ppsclient.Job) error {
	persistClient, err := a.getPersistClient()
	if err != nil {
		return err
	}

	chunkClient, err := persistClient.SubscribeChunks(ctx, &persist.SubscribeChunksRequest{
		Job:            job,
		IncludeInitial: true,
	})
	if err != nil {
		return err
	}

	// a set that stores the chunk IDs that we've seen
	var podCommits []*pfsclient.Commit
	var failed bool
	var totalChunks int
	// ready is used to indicate if we've already received all chunks.
	// This is to prevent a scenario where we receive 1 chunk, see that
	// it's a SUCCESS, and be like, oh we are done!, without knowing that
	// there are more chunks to come, some of which might have not been
	// finished.
	var ready bool
	lm := lease.NewLeaser()
	for {
		chunkChange, err := chunkClient.Recv()
		if err != nil {
			return err
		}

		ready = ready || chunkChange.Ready

		chunk := chunkChange.Chunk
		if chunk != nil {
			switch chunkChange.Type {
			case persist.ChangeType_DELETE:
				totalChunks--
			case persist.ChangeType_CREATE, persist.ChangeType_UPDATE:
				if chunkChange.Type == persist.ChangeType_CREATE {
					totalChunks++
				}
				switch chunk.State {
				case persist.ChunkState_SUCCESS:
					lm.Return(chunk.ID)
					podCommits = append(podCommits, chunk.Pods[len(chunk.Pods)-1].OutputCommit)
				case persist.ChunkState_FAILED:
					lm.Return(chunk.ID)
					podCommits = append(podCommits, chunk.Pods[len(chunk.Pods)-1].OutputCommit)
					failed = true
				case persist.ChunkState_ASSIGNED:
					lm.Lease(chunk.ID, client.PPSLeasePeriod, func() {
						b := backoff.NewExponentialBackOff()
						b.MaxElapsedTime = 0
						backoff.Retry(func() error {
							if _, err := persistClient.RevokeChunk(ctx, &persist.RevokeChunkRequest{
								ChunkID: chunk.ID,
								PodName: chunk.Owner,
								MaxPods: MaxPodsPerChunk,
							}); err != nil && !isContextCancelled(err) {
								return err
							}
							return nil
						}, b)
					})
				}
			}
		}

		if ready && totalChunks == len(podCommits) {
			break
		}
	}

	jobInfo, err := persistClient.InspectJob(ctx, &ppsclient.InspectJobRequest{
		Job: job,
	})
	if err != nil {
		return err
	}

	pfsAPIClient, err := a.getPfsClient()
	if err != nil {
		return err
	}

	// Note that there's a failure mode that's not accounted for: if this process
	// fails after SquashCommit completes, but before CreateJobState completes,
	// then another process will attempt to run this jobManager again, causing
	// the pod commits to be squashed into the output commit again, meaning that
	// we might get duplicated data in the output commit.
	squashReq := &pfsclient.SquashCommitRequest{
		FromCommits: podCommits,
		ToCommit:    jobInfo.OutputCommit,
	}
	if _, err := pfsAPIClient.SquashCommit(
		ctx,
		squashReq,
	); err != nil {
		return err
	}

	if _, err = pfsAPIClient.FinishCommit(ctx, &pfsclient.FinishCommitRequest{
		Commit: jobInfo.OutputCommit,
		Cancel: failed,
	}); err != nil {
		return err
	}

	// We use a new context here because as soon as we update the job state,
	// the original context will be cancelled.
	var state ppsclient.JobState
	if failed {
		state = ppsclient.JobState_JOB_FAILURE
	} else {
		state = ppsclient.JobState_JOB_SUCCESS
	}
	if _, err := persistClient.CreateJobState(context.Background(), &persist.JobState{
		JobID: job.ID,
		State: state,
	}); err != nil {
		return err
	}

	return nil
}

func (a *apiServer) parentJob(
	ctx context.Context,
	trueInputs []*ppsclient.JobInput,
	oldRawInputCommits []*pfsclient.Commit,
	newRawInputCommitParent *pfsclient.Commit,
	pipelineInfo *ppsclient.PipelineInfo,
) (*ppsclient.Job, error) {
	parentTrueInputs, err := a.trueInputs(ctx, append(oldRawInputCommits, newRawInputCommitParent), pipelineInfo)
	if err != nil {
		return nil, err
	}
	parental, err := inputsAreParental(trueInputs, parentTrueInputs)
	if err != nil {
		return nil, err
	}
	if !parental {
		return nil, nil
	}
	var parentTrueInputCommits []*pfsclient.Commit
	for _, input := range parentTrueInputs {
		parentTrueInputCommits = append(parentTrueInputCommits, input.Commit)
	}
	jobInfo, err := a.ListJob(
		ctx,
		&ppsclient.ListJobRequest{
			Pipeline:    pipelineInfo.Pipeline,
			InputCommit: parentTrueInputCommits,
		})
	if err != nil {
		return nil, err
	}
	if len(jobInfo.JobInfo) == 0 {
		return nil, nil
	}
	return jobInfo.JobInfo[0].Job, nil
}

// inputsAreParental returns true if a job run from oldTrueInputs can be used
// as a parent for one run from newTrueInputs
func inputsAreParental(
	trueInputs []*ppsclient.JobInput,
	parentTrueInputs []*ppsclient.JobInput,
) (bool, error) {
	if len(trueInputs) != len(parentTrueInputs) {
		return false, fmt.Errorf("true inputs have different lengths (this is likely a bug)")
	}
	sort.Sort(JobInputs(trueInputs))
	sort.Sort(JobInputs(parentTrueInputs))
	for i, trueInput := range trueInputs {
		parentTrueInput := parentTrueInputs[i]
		if trueInput.Commit.ID != parentTrueInput.Commit.ID &&
			trueInput.Method.Incremental == ppsclient.Incremental_NONE {
			return false, nil
		}
	}
	return true, nil
}

// rawInputs tracks provenance for a pipeline back to its raw sources of
// data
// rawInputs is much efficient less than it could be because it does a lot of
// duplicate work computing provenance. It could be made more efficient by
// adding a special purpose rpc to the pfs api but that call wouldn't be useful
// for much other than this.
func (a *apiServer) rawInputs(
	ctx context.Context,
	pipelineInfo *ppsclient.PipelineInfo,
) ([]*pfsclient.Repo, error) {
	pfsClient, err := a.getPfsClient()
	if err != nil {
		return nil, err
	}
	repoInfo, err := pfsClient.InspectRepo(
		ctx,
		&pfsclient.InspectRepoRequest{Repo: ppsserver.PipelineRepo(pipelineInfo.Pipeline)},
	)
	if err != nil {
		return nil, err
	}
	var result []*pfsclient.Repo
	for _, repo := range repoInfo.Provenance {
		repoInfo, err := pfsClient.InspectRepo(
			ctx,
			&pfsclient.InspectRepoRequest{Repo: repo},
		)
		if err != nil {
			return nil, err
		}
		if len(repoInfo.Provenance) == 0 {
			result = append(result, repoInfo.Repo)
		}
	}
	return result, nil
}

// trueInputs returns the JobInputs for a set of raw input commits
func (a *apiServer) trueInputs(
	ctx context.Context,
	rawInputs []*pfsclient.Commit,
	pipelineInfo *ppsclient.PipelineInfo,
) ([]*ppsclient.JobInput, error) {
	pfsClient, err := a.getPfsClient()
	if err != nil {
		return nil, err
	}
	var toRepo []*pfsclient.Repo
	repoToInput := make(map[string]*ppsclient.PipelineInput)
	for _, input := range pipelineInfo.Inputs {
		toRepo = append(toRepo, input.Repo)
		repoToInput[input.Repo.Name] = input
	}
	var result []*ppsclient.JobInput
	for _, commit := range rawInputs {
		pipelineInput, ok := repoToInput[commit.Repo.Name]
		if ok {
			result = append(result,
				&ppsclient.JobInput{
					Commit:   commit,
					Method:   pipelineInput.Method,
					RunEmpty: pipelineInput.RunEmpty,
				})
			delete(repoToInput, commit.Repo.Name)
		}
	}
	if len(result) == len(pipelineInfo.Inputs) {
		// our pipeline only has raw inputs
		// no need to flush them, we can return them as is
		return result, nil
	}
	// Flush the rawInputs up to true input repos of the pipeline
	commitInfos, err := pfsClient.FlushCommit(
		ctx,
		&pfsclient.FlushCommitRequest{
			Commit: rawInputs,
			ToRepo: toRepo,
		},
	)
	if err != nil {
		return nil, err
	}
	for _, commitInfo := range commitInfos.CommitInfo {
		pipelineInput, ok := repoToInput[commitInfo.Commit.Repo.Name]
		if ok {
			result = append(result,
				&ppsclient.JobInput{
					Commit:   commitInfo.Commit,
					Method:   pipelineInput.Method,
					RunEmpty: pipelineInput.RunEmpty,
				})
		}
	}
	return result, nil
}

func (a *apiServer) getPfsClient() (pfsclient.APIClient, error) {
	if a.pfsAPIClient == nil {
		var onceErr error
		a.pfsClientOnce.Do(func() {
			clientConn, err := grpc.Dial(a.address, grpc.WithInsecure())
			if err != nil {
				onceErr = err
			}
			a.pfsAPIClient = pfsclient.NewAPIClient(clientConn)
		})
		if onceErr != nil {
			return nil, onceErr
		}
	}
	return a.pfsAPIClient, nil
}

func (a *apiServer) getPersistClient() (persist.APIClient, error) {
	if a.persistAPIClient == nil {
		var onceErr error
		a.persistClientOnce.Do(func() {
			clientConn, err := grpc.Dial(a.address, grpc.WithInsecure())
			if err != nil {
				onceErr = err
			}
			a.persistAPIClient = persist.NewAPIClient(clientConn)
		})
		if onceErr != nil {
			return nil, onceErr
		}
	}
	return a.persistAPIClient, nil
}

func newJobInfo(persistJobInfo *persist.JobInfo) (*ppsclient.JobInfo, error) {
	job := &ppsclient.Job{ID: persistJobInfo.JobID}
	return &ppsclient.JobInfo{
		Job:             job,
		Transform:       persistJobInfo.Transform,
		Pipeline:        &ppsclient.Pipeline{Name: persistJobInfo.PipelineName},
		ParallelismSpec: persistJobInfo.ParallelismSpec,
		Inputs:          persistJobInfo.Inputs,
		ParentJob:       persistJobInfo.ParentJob,
		Started:         persistJobInfo.Started,
		Finished:        persistJobInfo.Finished,
		OutputCommit:    persistJobInfo.OutputCommit,
		State:           persistJobInfo.State,
	}, nil
}

// RepoNameToEnvString is a helper which uppercases a repo name for
// use in environment variable names.
func RepoNameToEnvString(repoName string) string {
	return strings.ToUpper(repoName)
}

// Convert a persist.JobInfo into a Kubernetes batch.Job spec
func job(kubeClient *kube.Client, jobInfo *persist.JobInfo, jobShimImage string, jobImagePullPolicy string) (*batch.Job, error) {
	labels := labels(jobInfo.JobID)
	parallelism64, err := GetExpectedNumWorkers(kubeClient, jobInfo.ParallelismSpec)
	if err != nil {
		return nil, err
	}
	parallelism := int32(parallelism64)
	image := jobShimImage
	// If the job image refers to pachyderm/job-shim explicitly, we want to use the version of
	// job-shim that pachd gets from the JOB_SHIM_IMAGE environment variable
	if jobInfo.Transform.Image != "" && jobInfo.Transform.Image != "pachyderm/job-shim" {
		image = jobInfo.Transform.Image
	}
	if jobImagePullPolicy == "" {
		jobImagePullPolicy = "IfNotPresent"
	}

	var jobEnv []api.EnvVar
	for _, input := range jobInfo.Inputs {
		jobEnv = append(
			jobEnv,
			api.EnvVar{
				Name:  fmt.Sprintf("PACH_%v_COMMIT_ID", RepoNameToEnvString(input.Commit.Repo.Name)),
				Value: input.Commit.ID,
			},
		)
	}
	for name, value := range jobInfo.Transform.Env {
		jobEnv = append(
			jobEnv,
			api.EnvVar{
				Name:  name,
				Value: value,
			},
		)
	}
	// We use Kubernetes' "Downward API" so the pod is aware of its name.
	// This is so that the pod can include its name in future requests
	// to PPS.
	// http://kubernetes.io/docs/user-guide/downward-api/
	jobEnv = append(jobEnv, api.EnvVar{
		Name: client.PPSPodNameEnv,
		ValueFrom: &api.EnvVarSource{
			FieldRef: &api.ObjectFieldSelector{
				FieldPath: "metadata.name",
			},
		},
	})

	var volumes []api.Volume
	var volumeMounts []api.VolumeMount
	for _, secret := range jobInfo.Transform.Secrets {
		volumes = append(volumes, api.Volume{
			Name: secret.Name,
			VolumeSource: api.VolumeSource{
				Secret: &api.SecretVolumeSource{
					SecretName: secret.Name,
				},
			},
		})
		volumeMounts = append(volumeMounts, api.VolumeMount{
			Name:      secret.Name,
			MountPath: secret.MountPath,
		})
	}

	return &batch.Job{
		TypeMeta: unversioned.TypeMeta{
			Kind:       "Job",
			APIVersion: "v1",
		},
		ObjectMeta: api.ObjectMeta{
			Name:   jobInfo.JobID,
			Labels: labels,
		},
		Spec: batch.JobSpec{
			ManualSelector: &trueVal,
			Selector: &unversioned.LabelSelector{
				MatchLabels: labels,
			},
			Parallelism: &parallelism,
			Completions: &parallelism,
			Template: api.PodTemplateSpec{
				ObjectMeta: api.ObjectMeta{
					Name:   jobInfo.JobID,
					Labels: labels,
				},
				Spec: api.PodSpec{
					Containers: []api.Container{
						{
							Name:    "user",
							Image:   image,
							Command: []string{"/job-shim", jobInfo.JobID},
							SecurityContext: &api.SecurityContext{
								Privileged: &trueVal, // god is this dumb
							},
							ImagePullPolicy: api.PullPolicy(jobImagePullPolicy),
							Env:             jobEnv,
							VolumeMounts:    volumeMounts,
						},
					},
					RestartPolicy: "Never",
					Volumes:       volumes,
				},
			},
		},
	}, nil
}

func (a *apiServer) jobPods(job *ppsclient.Job) ([]api.Pod, error) {
	podList, err := a.kubeClient.Pods(a.namespace).List(api.ListOptions{
		TypeMeta: unversioned.TypeMeta{
			Kind:       "ListOptions",
			APIVersion: "v1",
		},
		LabelSelector: kube_labels.SelectorFromSet(labels(job.ID)),
	})
	if err != nil {
		return nil, err
	}
	return podList.Items, nil
}

func (a *apiServer) deletePipeline(ctx context.Context, pipeline *ppsclient.Pipeline) error {
	persistClient, err := a.getPersistClient()
	if err != nil {
		return err
	}

	if pipeline == nil {
		return fmt.Errorf("pipeline cannot be nil")
	}

	// Delete kubernetes jobs.  Otherwise we won't be able to create jobs with
	// the same IDs, since kubernetes jobs simply use these IDs as their names
	jobInfos, err := persistClient.ListJobInfos(ctx, &ppsclient.ListJobRequest{
		Pipeline: pipeline,
	})
	if err != nil {
		return err
	}
	var eg errgroup.Group
	for _, jobInfo := range jobInfos.JobInfo {
		jobInfo := jobInfo
		eg.Go(func() error {
			if err = a.kubeClient.Extensions().Jobs(a.namespace).Delete(jobInfo.JobID, nil); err != nil {
				// we don't return on failure here because jobs may get deleted
				// through other means and we don't want that to prevent users from
				// deleting pipelines.
				protolion.Errorf("error deleting job %s: %s", jobInfo.JobID, err.Error())
			}
			pods, jobPodsErr := a.jobPods(client.NewJob(jobInfo.JobID))
			for _, pod := range pods {
				if err = a.kubeClient.Pods(a.namespace).Delete(pod.Name, nil); err != nil {
					// we don't return on failure here because pods may get deleted
					// through other means and we don't want that to prevent users from
					// deleting pipelines.
					protolion.Errorf("error deleting pod %s: %s", pod.Name, err.Error())
				}
			}
			if jobPodsErr != nil {
				return jobPodsErr
			}

			// Remove the chunks for this job
			_, err := persistClient.DeleteChunksForJob(ctx, &ppsclient.Job{
				ID: jobInfo.JobID,
			})
			return err
		})
	}
	if err := eg.Wait(); err != nil {
		return err
	}

	// The reason we need to do this, is that if we don't, then if the very same
	// pipeline is recreated, we won't actually create new jobs due to the fact
	// that we de-duplicate jobs by obtaining JobIDs through hashing pipeline
	// name + inputs.  So the jobs will already be in the database, resulting
	// in no new jobs being created, even though the output of those existing
	// jobs might have already being removed.
	// Therefore, we delete the job infos.
	if _, err := persistClient.DeleteJobInfosForPipeline(ctx, pipeline); err != nil {
		return err
	}

	if _, err := persistClient.DeletePipelineInfo(ctx, pipeline); err != nil {
		return err
	}

	return nil
}

func labels(app string) map[string]string {
	return map[string]string{
		"app":   app,
		"suite": suite,
	}
}

type podSlice []api.Pod

func (s podSlice) Len() int {
	return len(s)
}
func (s podSlice) Swap(i, j int) {
	s[i], s[j] = s[j], s[i]
}
func (s podSlice) Less(i, j int) bool {
	return s[i].ObjectMeta.Name < s[j].ObjectMeta.Name
}<|MERGE_RESOLUTION|>--- conflicted
+++ resolved
@@ -895,13 +895,8 @@
 	return res
 }
 
-<<<<<<< HEAD
-func (a *apiServer) FinishJob(ctx context.Context, request *ppsserver.FinishJobRequest) (response *google_protobuf.Empty, retErr error) {
+func (a *apiServer) ContinuePod(ctx context.Context, request *ppsserver.ContinuePodRequest) (response *ppsserver.ContinuePodResponse, retErr error) {
 	func() { a.Log(request, nil, nil, 0) }()
-=======
-func (a *apiServer) ContinuePod(ctx context.Context, request *ppsserver.ContinuePodRequest) (response *ppsserver.ContinuePodResponse, retErr error) {
-	defer func(start time.Time) { a.Log(request, response, retErr, time.Since(start)) }(time.Now())
->>>>>>> ff99f4c0
 	persistClient, err := a.getPersistClient()
 	if err != nil {
 		return nil, err
@@ -921,7 +916,7 @@
 }
 
 func (a *apiServer) FinishPod(ctx context.Context, request *ppsserver.FinishPodRequest) (response *ppsserver.FinishPodResponse, retErr error) {
-	defer func(start time.Time) { a.Log(request, response, retErr, time.Since(start)) }(time.Now())
+	func() { a.Log(request, nil, nil, 0) }()
 	persistClient, err := a.getPersistClient()
 	if err != nil {
 		return nil, err
