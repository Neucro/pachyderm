--- conflicted
+++ resolved
@@ -1617,10 +1617,7 @@
 	return fileInfos, nil
 }
 
-<<<<<<< HEAD
 func (d *driver) diffFile(ctx context.Context, newFile *pfs.File, oldFile *pfs.File, shallow bool) ([]*pfs.FileInfo, []*pfs.FileInfo, error) {
-=======
-func (d *driver) diffFile(ctx context.Context, newFile *pfs.File, oldFile *pfs.File) ([]*pfs.FileInfo, []*pfs.FileInfo, error) {
 	// Do READER authorization check for both newFile and oldFile
 	if oldFile != nil {
 		if err := d.checkIsAuthorized(ctx, oldFile.Commit.Repo, auth.Scope_READER); err != nil {
@@ -1632,7 +1629,6 @@
 			return nil, nil, err
 		}
 	}
->>>>>>> 28e14b7c
 	newTree, err := d.getTreeForFile(ctx, newFile)
 	if err != nil {
 		return nil, nil, err
