package cmds

import (
	"bytes"
	"encoding/json"
	"errors"
	"fmt"
	"io"
	"log"
	"os"
	"sort"

	"github.com/pachyderm/pachyderm/src/client/pkg/config"
	"github.com/pachyderm/pachyderm/src/client/pkg/grpcutil"
	"github.com/pachyderm/pachyderm/src/server/cmd/pachctl/shell"
	"github.com/pachyderm/pachyderm/src/server/pkg/cmdutil"

	prompt "github.com/c-bata/go-prompt"
	"github.com/gogo/protobuf/jsonpb"
	"github.com/spf13/cobra"
)

const (
	listContextHeader = "ACTIVE\tNAME"
)

// Cmds returns a slice containing admin commands.
func Cmds() []*cobra.Command {
	marshaller := &jsonpb.Marshaler{
		Indent:   "  ",
		OrigName: true,
	}

	var commands []*cobra.Command

	getMetrics := &cobra.Command{
		Short: "Gets whether metrics are enabled.",
		Long:  "Gets whether metrics are enabled.",
		Run: cmdutil.Run(func(args []string) (retErr error) {
			cfg, err := config.Read(false)
			if err != nil {
				return err
			}
			fmt.Printf("%v\n", cfg.V2.Metrics)
			return nil
		}),
	}
	commands = append(commands, cmdutil.CreateAlias(getMetrics, "config get metrics"))

	setMetrics := &cobra.Command{
		Short: "Sets whether metrics are enabled.",
		Long:  "Sets whether metrics are enabled.",
		Run: cmdutil.RunFixedArgs(1, func(args []string) (retErr error) {
			metrics := true
			if args[0] == "false" {
				metrics = false
			} else if args[0] != "true" {
				return errors.New("invalid argument; use either `true` or `false`")
			}

			cfg, err := config.Read(false)
			if err != nil {
				return err
			}

			cfg.V2.Metrics = metrics
			return cfg.Write()
		}),
	}
	commands = append(commands, cmdutil.CreateAlias(setMetrics, "config set metrics"))

	getActiveContext := &cobra.Command{
		Short: "Gets the currently active context.",
		Long:  "Gets the currently active context.",
		Run: cmdutil.Run(func(args []string) (retErr error) {
			cfg, err := config.Read(false)
			if err != nil {
				return err
			}
			activeContext, _, err := cfg.ActiveContext()
			if err != nil {
				return err
			}
			fmt.Printf("%s\n", activeContext)
			return nil
		}),
	}
	commands = append(commands, cmdutil.CreateAlias(getActiveContext, "config get active-context"))

	setActiveContext := &cobra.Command{
		Short: "Sets the currently active context.",
		Long:  "Sets the currently active context.",
		Run: cmdutil.RunFixedArgs(1, func(args []string) (retErr error) {
			cfg, err := config.Read(false)
			if err != nil {
				return err
			}
			if _, ok := cfg.V2.Contexts[args[0]]; !ok {
				return fmt.Errorf("context does not exist: %s", args[0])
			}
			cfg.V2.ActiveContext = args[0]
			return cfg.Write()
		}),
	}
	shell.RegisterCompletionFunc(setActiveContext, contextCompletion)
	commands = append(commands, cmdutil.CreateAlias(setActiveContext, "config set active-context"))

	getContext := &cobra.Command{
		Short: "Gets a context.",
		Long:  "Gets the config of a context by its name.",
		Run: cmdutil.RunFixedArgs(1, func(args []string) (retErr error) {
			cfg, err := config.Read(false)
			if err != nil {
				return err
			}

			context, ok := cfg.V2.Contexts[args[0]]
			if !ok {
				return fmt.Errorf("context does not exist: %s", args[0])
			}

			if err = marshaller.Marshal(os.Stdout, context); err != nil {
				return err
			}

			fmt.Println()
			return nil
		}),
	}
	shell.RegisterCompletionFunc(getContext, contextCompletion)
	commands = append(commands, cmdutil.CreateAlias(getContext, "config get context"))

	var overwrite bool
	var kubeContextName string
	setContext := &cobra.Command{
		Short: "Set a context.",
		Long:  "Set a context config from a given name and either JSON stdin, or a given kubernetes context.",
		Run: cmdutil.RunFixedArgs(1, func(args []string) (retErr error) {
			name := args[0]

			cfg, err := config.Read(false)
			if err != nil {
				return err
			}

			if !overwrite {
				if _, ok := cfg.V2.Contexts[name]; ok {
					return fmt.Errorf("context '%s' already exists, use `--overwrite` if you wish to replace it", args[0])
				}
			}

			var context config.Context
			if kubeContextName != "" {
				kubeConfig, err := config.RawKubeConfig()
				if err != nil {
					return err
				}

				kubeContext := kubeConfig.Contexts[kubeContextName]
				if kubeContext == nil {
					return fmt.Errorf("kubernetes context does not exist: %s", kubeContextName)
				}

				context = config.Context{
					Source:      config.ContextSource_IMPORTED,
					ClusterName: kubeContext.Cluster,
					AuthInfo:    kubeContext.AuthInfo,
					Namespace:   kubeContext.Namespace,
				}
			} else {
				fmt.Println("Reading from stdin.")

				var buf bytes.Buffer
				var decoder *json.Decoder

				contextReader := io.TeeReader(os.Stdin, &buf)
				decoder = json.NewDecoder(contextReader)

				if err := jsonpb.UnmarshalNext(decoder, &context); err != nil {
					if err == io.EOF {
						return errors.New("unexpected EOF")
					}
					return fmt.Errorf("malformed context: %s", err)
				}

				pachdAddress, err := grpcutil.ParsePachdAddress(context.PachdAddress)
				if err != nil {
					if err != grpcutil.ErrNoPachdAddress {
						return err
					}
				} else {
					context.PachdAddress = pachdAddress.Qualified()
				}
			}

			cfg.V2.Contexts[name] = &context
			return cfg.Write()
		}),
	}
	setContext.Flags().BoolVar(&overwrite, "overwrite", false, "Overwrite a context if it already exists.")
	setContext.Flags().StringVarP(&kubeContextName, "kubernetes", "k", "", "Import a given kubernetes context's values into the Pachyderm context.")
	shell.RegisterCompletionFunc(setContext, contextCompletion)
	commands = append(commands, cmdutil.CreateAlias(setContext, "config set context"))

	var pachdAddress string
	var clusterName string
	var authInfo string
	var serverCAs string
	var namespace string
	var removeClusterID bool
	var updateContext *cobra.Command // standalone declaration so Run() can refer
	updateContext = &cobra.Command{
		Short: "Updates a context.",
		Long: "Updates an existing context config from a given name (or the " +
			"currently-active context, if no name is given).",
		Use: "context [context]",
		Run: cmdutil.RunBoundedArgs(0, 1, func(args []string) (retErr error) {
			cfg, err := config.Read(false)
			if err != nil {
				return err
			}

			var context *config.Context
			if len(args) > 0 {
				var ok bool
				context, ok = cfg.V2.Contexts[args[0]]
				if !ok {
					return fmt.Errorf("context does not exist: %s", args[0])
				}
			} else {
				var name string
				var err error
				name, context, err = cfg.ActiveContext()
				if err != nil {
					return err
				}
				fmt.Printf("editing the currently active context %q\n", name)
			}

			// Use this method since we want to differentiate between no
			// flag being set (the value shouldn't be changed) vs the flag
			// being an empty string (meaning we want to set the value to an
			// empty string)
			if updateContext.Flags().Changed("pachd-address") {
				parsedPachdAddress, err := grpcutil.ParsePachdAddress(pachdAddress)
				if err != nil {
					if err == grpcutil.ErrNoPachdAddress {
						context.PachdAddress = ""
					} else {
						return err
					}
				} else {
					context.PachdAddress = parsedPachdAddress.Qualified()
				}
			}
			if updateContext.Flags().Changed("cluster-name") {
				context.ClusterName = clusterName
			}
			if updateContext.Flags().Changed("auth-info") {
				context.AuthInfo = authInfo
			}
			if updateContext.Flags().Changed("server-cas") {
				context.ServerCAs = serverCAs
			}
			if updateContext.Flags().Changed("namespace") {
				context.Namespace = namespace
			}
			if removeClusterID {
				context.ClusterID = ""
			}

			return cfg.Write()
		}),
	}
	updateContext.Flags().StringVar(&pachdAddress, "pachd-address", "", "Set a new name pachd address.")
	updateContext.Flags().StringVar(&clusterName, "cluster-name", "", "Set a new cluster name.")
	updateContext.Flags().StringVar(&authInfo, "auth-info", "", "Set a new k8s auth info.")
	updateContext.Flags().StringVar(&serverCAs, "server-cas", "", "Set new trusted CA certs.")
	updateContext.Flags().StringVar(&namespace, "namespace", "", "Set a new namespace.")
<<<<<<< HEAD
	updateContext.Flags().BoolVar(&removeClusterID, "remove-cluster-id", false, "Remove the cluster ID field, which will be repopulated on the next `pachctl` call using this context.")
=======
	shell.RegisterCompletionFunc(updateContext, contextCompletion)
>>>>>>> 445f49fa
	commands = append(commands, cmdutil.CreateAlias(updateContext, "config update context"))

	deleteContext := &cobra.Command{
		Short: "Deletes a context.",
		Long:  "Deletes a context.",
		Run: cmdutil.RunFixedArgs(1, func(args []string) (retErr error) {
			cfg, err := config.Read(false)
			if err != nil {
				return err
			}
			if _, ok := cfg.V2.Contexts[args[0]]; !ok {
				return fmt.Errorf("context does not exist: %s", args[0])
			}
			if cfg.V2.ActiveContext == args[0] {
				return errors.New("cannot delete an active context")
			}
			delete(cfg.V2.Contexts, args[0])
			return cfg.Write()
		}),
	}
	shell.RegisterCompletionFunc(deleteContext, contextCompletion)
	commands = append(commands, cmdutil.CreateAlias(deleteContext, "config delete context"))

	listContext := &cobra.Command{
		Short: "Lists contexts.",
		Long:  "Lists contexts.",
		Run: cmdutil.Run(func(args []string) (retErr error) {
			cfg, err := config.Read(false)
			if err != nil {
				return err
			}

			keys := make([]string, len(cfg.V2.Contexts))
			i := 0
			for key := range cfg.V2.Contexts {
				keys[i] = key
				i++
			}
			sort.Strings(keys)

			activeContext, _, err := cfg.ActiveContext()
			if err != nil {
				return err
			}

			fmt.Println(listContextHeader)
			for _, key := range keys {
				if key == activeContext {
					fmt.Printf("*\t%s\n", key)
				} else {
					fmt.Printf("\t%s\n", key)
				}
			}
			return nil
		}),
	}
	commands = append(commands, cmdutil.CreateAlias(listContext, "config list context"))

	configDocs := &cobra.Command{
		Short: "Manages the pachyderm config.",
		Long:  "Gets/sets pachyderm config values.",
	}
	commands = append(commands, cmdutil.CreateDocsAlias(configDocs, "config", "^pachctl config "))

	configGetRoot := &cobra.Command{
		Short: "Commands for getting pachyderm config values",
		Long:  "Commands for getting pachyderm config values",
	}
	commands = append(commands, cmdutil.CreateAlias(configGetRoot, "config get"))

	configSetRoot := &cobra.Command{
		Short: "Commands for setting pachyderm config values",
		Long:  "Commands for setting pachyderm config values",
	}
	commands = append(commands, cmdutil.CreateAlias(configSetRoot, "config set"))

	configUpdateRoot := &cobra.Command{
		Short: "Commands for updating pachyderm config values",
		Long:  "Commands for updating pachyderm config values",
	}
	commands = append(commands, cmdutil.CreateAlias(configUpdateRoot, "config update"))

	configDeleteRoot := &cobra.Command{
		Short: "Commands for deleting pachyderm config values",
		Long:  "Commands for deleting pachyderm config values",
	}
	commands = append(commands, cmdutil.CreateAlias(configDeleteRoot, "config delete"))

	configListRoot := &cobra.Command{
		Short: "Commands for listing pachyderm config values",
		Long:  "Commands for listing pachyderm config values",
	}
	commands = append(commands, cmdutil.CreateAlias(configListRoot, "config list"))

	return commands
}

func contextCompletion(_, text string, maxCompletions int64) []prompt.Suggest {
	cfg, err := config.Read(false)
	if err != nil {
		log.Fatal(err)
	}
	activeContext, _, err := cfg.ActiveContext()
	if err != nil {
		log.Fatal(err)
	}
	var result []prompt.Suggest
	for name, ctx := range cfg.V2.Contexts {
		desc := ctx.PachdAddress
		if name == activeContext {
			desc += " (active)"
		}
		result = append(result, prompt.Suggest{
			Text:        name,
			Description: desc,
		})
	}
	sort.Slice(result, func(i, j int) bool {
		switch {
		case result[i].Text == activeContext:
			return true
		case result[j].Text == activeContext:
			return false
		default:
			return result[i].Text < result[j].Text
		}
	})
	return result
}<|MERGE_RESOLUTION|>--- conflicted
+++ resolved
@@ -277,11 +277,8 @@
 	updateContext.Flags().StringVar(&authInfo, "auth-info", "", "Set a new k8s auth info.")
 	updateContext.Flags().StringVar(&serverCAs, "server-cas", "", "Set new trusted CA certs.")
 	updateContext.Flags().StringVar(&namespace, "namespace", "", "Set a new namespace.")
-<<<<<<< HEAD
 	updateContext.Flags().BoolVar(&removeClusterID, "remove-cluster-id", false, "Remove the cluster ID field, which will be repopulated on the next `pachctl` call using this context.")
-=======
 	shell.RegisterCompletionFunc(updateContext, contextCompletion)
->>>>>>> 445f49fa
 	commands = append(commands, cmdutil.CreateAlias(updateContext, "config update context"))
 
 	deleteContext := &cobra.Command{
