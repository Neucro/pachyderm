package cmds

import (
	"bufio"
	"bytes"
	"encoding/base64"
	"encoding/hex"
	"fmt"
	"io"
	"io/ioutil"
	"math/rand"
	"net/http"
	"net/url"
	"os"
	"path"
	"regexp"
	"sort"
	"strconv"
	"strings"
	"time"

	"github.com/pachyderm/pachyderm/src/client"
	"github.com/pachyderm/pachyderm/src/client/auth"
	"github.com/pachyderm/pachyderm/src/client/enterprise"
	"github.com/pachyderm/pachyderm/src/client/pkg/config"
	"github.com/pachyderm/pachyderm/src/client/pkg/errors"
	"github.com/pachyderm/pachyderm/src/client/pkg/grpcutil"
	"github.com/pachyderm/pachyderm/src/client/pkg/helm"
	"github.com/pachyderm/pachyderm/src/client/version"
	"github.com/pachyderm/pachyderm/src/server/pkg/cmdutil"
	"github.com/pachyderm/pachyderm/src/server/pkg/deploy"
	"github.com/pachyderm/pachyderm/src/server/pkg/deploy/assets"
	"github.com/pachyderm/pachyderm/src/server/pkg/deploy/images"
	_metrics "github.com/pachyderm/pachyderm/src/server/pkg/metrics"
	"github.com/pachyderm/pachyderm/src/server/pkg/obj"
	"github.com/pachyderm/pachyderm/src/server/pkg/serde"
	clientcmd "k8s.io/client-go/tools/clientcmd/api/v1"

	docker "github.com/fsouza/go-dockerclient"
	log "github.com/sirupsen/logrus"
	"github.com/spf13/cobra"
)

var (
	awsAccessKeyIDRE = regexp.MustCompile("^[A-Z0-9]{20}$")
	awsSecretRE      = regexp.MustCompile("^[A-Za-z0-9/+=]{40}$")
	awsRegionRE      = regexp.MustCompile("^[a-z]{2}(?:-gov)?-[a-z]+-[0-9]$")
)

const (
	defaultDashImage   = "pachyderm/dash"
	defaultDashVersion = "0.5.48"

	defaultIDEHubImage     = "pachyderm/ide-hub"
	defaultIDEUserImage    = "pachyderm/ide-user"
<<<<<<< HEAD
	defaultIDEVersion      = "1.0.0"
	defaultIDEChartVersion = "0.8.2" // see https://jupyterhub.github.io/helm-chart/

	ideNotes = `
Thanks for installing the Pachyderm IDE!

It may take a few minutes for all of the pods to spin up. If you have kubectl
access, you can check progress with:

  kubectl get pod -l release=pachyderm-ide

Once all of the pods are in the 'Ready' status, you can access the IDE in the
following manners:

* If you're on docker for mac, it should be accessible on 'localhost'.
* If you're on minikube, run 'minikube service proxy-public --url' -- one or
  both of the URLs printed should reach the IDE.
* If you're on a cloud deployment, use the external IP of
  'kubectl get service proxy-public'.

For more information about the Pachyderm IDE, see these resources:

* Our how-tos: https://docs.pachyderm.com/latest/how-tos/use-pachyderm-ide/
* The Z2JH docs, which the IDE builds off of:
  https://zero-to-jupyterhub.readthedocs.io/en/latest/
`
=======
	defaultIDEVersion      = "1.1.0"
	defaultIDEChartVersion = "0.9.1" // see https://jupyterhub.github.io/helm-chart/
>>>>>>> e162f0f6
)

func kubectl(stdin io.Reader, context *config.Context, args ...string) error {
	var environ []string = nil
	if context != nil {
		tmpfile, err := ioutil.TempFile("", "transient-kube-config-*.yaml")
		if err != nil {
			return errors.Wrapf(err, "failed to create transient kube config")
		}
		defer os.Remove(tmpfile.Name())

		config := clientcmd.Config{
			Kind:           "Config",
			APIVersion:     "v1",
			CurrentContext: "pachyderm-active-context",
			Contexts: []clientcmd.NamedContext{
				clientcmd.NamedContext{
					Name: "pachyderm-active-context",
					Context: clientcmd.Context{
						Cluster:   context.ClusterName,
						AuthInfo:  context.AuthInfo,
						Namespace: context.Namespace,
					},
				},
			},
		}

		var buf bytes.Buffer
		if err := encoder("yaml", &buf).Encode(config); err != nil {
			return errors.Wrapf(err, "failed to encode config")
		}

		tmpfile.Write(buf.Bytes())
		tmpfile.Close()

		kubeconfig := os.Getenv("KUBECONFIG")
		if kubeconfig == "" {
			home, err := os.UserHomeDir()
			if err != nil {
				return errors.Wrapf(err, "failed to discover default kube config: could not get user home directory")
			}
			kubeconfig = path.Join(home, ".kube", "config")
			if _, err = os.Stat(kubeconfig); os.IsNotExist(err) {
				return errors.Wrapf(err, "failed to discover default kube config: %q does not exist", kubeconfig)
			}
		}
		kubeconfig = fmt.Sprintf("%s%c%s", kubeconfig, os.PathListSeparator, tmpfile.Name())

		// note that this will override `KUBECONFIG` (if it is already defined) in
		// the environment; see examples under
		// https://golang.org/pkg/os/exec/#Command
		environ = os.Environ()
		environ = append(environ, fmt.Sprintf("KUBECONFIG=%s", kubeconfig))

		if stdin == nil {
			stdin = os.Stdin
		}
	}

	ioObj := cmdutil.IO{
		Stdin:   stdin,
		Stdout:  os.Stdout,
		Stderr:  os.Stderr,
		Environ: environ,
	}

	args = append([]string{"kubectl"}, args...)
	return cmdutil.RunIO(ioObj, args...)
}

// Generates a random secure token, in hex
func generateSecureToken(length int) string {
	b := make([]byte, length)
	if _, err := rand.Read(b); err != nil {
		return ""
	}
	return hex.EncodeToString(b)
}

// Return the appropriate encoder for the given output format.
func encoder(output string, w io.Writer) serde.Encoder {
	if output == "" {
		output = "json"
	} else {
		output = strings.ToLower(output)
	}
	e, err := serde.GetEncoder(output, w,
		serde.WithIndent(2),
		serde.WithOrigName(true),
	)
	if err != nil {
		cmdutil.ErrorAndExit(err.Error())
	}
	return e
}

func kubectlCreate(dryRun bool, manifest []byte, opts *assets.AssetOpts) error {
	if dryRun {
		_, err := os.Stdout.Write(manifest)
		return err
	}
	// we set --validate=false due to https://github.com/kubernetes/kubernetes/issues/53309
	if err := kubectl(bytes.NewReader(manifest), nil, "apply", "-f", "-", "--validate=false", "--namespace", opts.Namespace); err != nil {
		return err
	}

	fmt.Println("\nPachyderm is launching. Check its status with \"kubectl get all\"")
	if opts.DashOnly || !opts.NoDash {
		fmt.Println("Once launched, access the dashboard by running \"pachctl port-forward\"")
	}
	fmt.Println("")

	return nil
}

// findEquivalentContext searches for a context in the existing config that
// references the same cluster as the context passed in. If no such context
// was found, default values are returned instead.
func findEquivalentContext(cfg *config.Config, to *config.Context) (string, *config.Context) {
	// first check the active context
	activeContextName, activeContext, _ := cfg.ActiveContext(false)
	if activeContextName != "" && to.EqualClusterReference(activeContext) {
		return activeContextName, activeContext
	}

	// failing that, search all contexts (sorted by name to be deterministic)
	contextNames := []string{}
	for contextName := range cfg.V2.Contexts {
		contextNames = append(contextNames, contextName)
	}
	sort.Strings(contextNames)
	for _, contextName := range contextNames {
		existingContext := cfg.V2.Contexts[contextName]

		if to.EqualClusterReference(existingContext) {
			return contextName, existingContext
		}
	}

	return "", nil
}

func contextCreate(namePrefix, namespace, serverCert string) error {
	kubeConfig, err := config.RawKubeConfig()
	if err != nil {
		return err
	}
	kubeContext := kubeConfig.Contexts[kubeConfig.CurrentContext]

	clusterName := ""
	authInfo := ""
	if kubeContext != nil {
		clusterName = kubeContext.Cluster
		authInfo = kubeContext.AuthInfo
	}

	cfg, err := config.Read(false)
	if err != nil {
		return err
	}

	newContext := &config.Context{
		Source:      config.ContextSource_IMPORTED,
		ClusterName: clusterName,
		AuthInfo:    authInfo,
		Namespace:   namespace,
		ServerCAs:   serverCert,
	}

	equivalentContextName, equivalentContext := findEquivalentContext(cfg, newContext)
	if equivalentContext != nil {
		cfg.V2.ActiveContext = equivalentContextName
		equivalentContext.Source = newContext.Source
		equivalentContext.ClusterDeploymentID = ""
		equivalentContext.ServerCAs = newContext.ServerCAs
		return cfg.Write()
	}

	// we couldn't find an existing context that is the same as the new one,
	// so we'll have to create it
	newContextName := namePrefix
	if _, ok := cfg.V2.Contexts[newContextName]; ok {
		newContextName = fmt.Sprintf("%s-%s", namePrefix, time.Now().Format("2006-01-02-15-04-05"))
	}

	cfg.V2.Contexts[newContextName] = newContext
	cfg.V2.ActiveContext = newContextName
	return cfg.Write()
}

// containsEmpty is a helper function used for validation (particularly for
// validating that creds arguments aren't empty
func containsEmpty(vals []string) bool {
	for _, val := range vals {
		if val == "" {
			return true
		}
	}
	return false
}

func standardDeployCmds() []*cobra.Command {
	var commands []*cobra.Command
	var opts *assets.AssetOpts

	var dryRun bool
	var outputFormat string
	var namespace string
	var serverCert string
	var blockCacheSize string
	var dashImage string
	var dashOnly bool
	var etcdCPURequest string
	var etcdMemRequest string
	var etcdNodes int
	var etcdStorageClassName string
	var etcdVolume string
	var exposeObjectAPI bool
	var imagePullSecret string
	var localRoles bool
	var logLevel string
	var newStorageLayer bool
	var noDash bool
	var noExposeDockerSocket bool
	var noGuaranteed bool
	var noRBAC bool
	var pachdCPURequest string
	var pachdNonCacheMemRequest string
	var pachdShards int
	var registry string
	var tlsCertKey string
	var uploadConcurrencyLimit int
	var putFileConcurrencyLimit int
	var clusterDeploymentID string
	var requireCriticalServersOnly bool
	var workerServiceAccountName string
	appendGlobalFlags := func(cmd *cobra.Command) {
		cmd.Flags().IntVar(&pachdShards, "shards", 16, "(rarely set) The maximum number of pachd nodes allowed in the cluster; increasing this number blindly can result in degraded performance.")
		cmd.Flags().IntVar(&etcdNodes, "dynamic-etcd-nodes", 0, "Deploy etcd as a StatefulSet with the given number of pods.  The persistent volumes used by these pods are provisioned dynamically.  Note that StatefulSet is currently a beta kubernetes feature, which might be unavailable in older versions of kubernetes.")
		cmd.Flags().StringVar(&etcdVolume, "static-etcd-volume", "", "Deploy etcd as a ReplicationController with one pod.  The pod uses the given persistent volume.")
		cmd.Flags().StringVar(&etcdStorageClassName, "etcd-storage-class", "", "If set, the name of an existing StorageClass to use for etcd storage. Ignored if --static-etcd-volume is set.")
		cmd.Flags().BoolVar(&dryRun, "dry-run", false, "Don't actually deploy pachyderm to Kubernetes, instead just print the manifest. Note that a pachyderm context will not be created, unless you also use `--create-context`.")
		cmd.Flags().StringVarP(&outputFormat, "output", "o", "json", "Output format. One of: json|yaml")
		cmd.Flags().StringVar(&logLevel, "log-level", "info", "The level of log messages to print options are, from least to most verbose: \"error\", \"info\", \"debug\".")
		cmd.Flags().BoolVar(&dashOnly, "dashboard-only", false, "Only deploy the Pachyderm UI (experimental), without the rest of pachyderm. This is for launching the UI adjacent to an existing Pachyderm cluster. After deployment, run \"pachctl port-forward\" to connect")
		cmd.Flags().BoolVar(&noDash, "no-dashboard", false, "Don't deploy the Pachyderm UI alongside Pachyderm (experimental).")
		cmd.Flags().StringVar(&registry, "registry", "", "The registry to pull images from.")
		cmd.Flags().StringVar(&imagePullSecret, "image-pull-secret", "", "A secret in Kubernetes that's needed to pull from your private registry.")
		cmd.Flags().StringVar(&dashImage, "dash-image", "", "Image URL for pachyderm dashboard")
		cmd.Flags().BoolVar(&noGuaranteed, "no-guaranteed", false, "Don't use guaranteed QoS for etcd and pachd deployments. Turning this on (turning guaranteed QoS off) can lead to more stable local clusters (such as on Minikube), it should normally be used for production clusters.")
		cmd.Flags().BoolVar(&noRBAC, "no-rbac", false, "Don't deploy RBAC roles for Pachyderm. (for k8s versions prior to 1.8)")
		cmd.Flags().BoolVar(&localRoles, "local-roles", false, "Use namespace-local roles instead of cluster roles. Ignored if --no-rbac is set.")
		cmd.Flags().StringVar(&namespace, "namespace", "", "Kubernetes namespace to deploy Pachyderm to.")
		cmd.Flags().BoolVar(&noExposeDockerSocket, "no-expose-docker-socket", false, "Don't expose the Docker socket to worker containers. This limits the privileges of workers which prevents them from automatically setting the container's working dir and user.")
		cmd.Flags().BoolVar(&exposeObjectAPI, "expose-object-api", false, "If set, instruct pachd to serve its object/block API on its public port (not safe with auth enabled, do not set in production).")
		cmd.Flags().StringVar(&tlsCertKey, "tls", "", "string of the form \"<cert path>,<key path>\" of the signed TLS certificate and private key that Pachd should use for TLS authentication (enables TLS-encrypted communication with Pachd)")
		cmd.Flags().BoolVar(&newStorageLayer, "new-storage-layer", false, "(feature flag) Do not set, used for testing.")
		cmd.Flags().IntVar(&uploadConcurrencyLimit, "upload-concurrency-limit", assets.DefaultUploadConcurrencyLimit, "The maximum number of concurrent object storage uploads per Pachd instance.")
		cmd.Flags().IntVar(&putFileConcurrencyLimit, "put-file-concurrency-limit", assets.DefaultPutFileConcurrencyLimit, "The maximum number of files to upload or fetch from remote sources (HTTP, blob storage) using PutFile concurrently.")
		cmd.Flags().StringVar(&clusterDeploymentID, "cluster-deployment-id", "", "Set an ID for the cluster deployment. Defaults to a random value.")
		cmd.Flags().BoolVar(&requireCriticalServersOnly, "require-critical-servers-only", assets.DefaultRequireCriticalServersOnly, "Only require the critical Pachd servers to startup and run without errors.")
		cmd.Flags().StringVar(&workerServiceAccountName, "worker-service-account", assets.DefaultWorkerServiceAccountName, "The Kubernetes service account for workers to use when creating S3 gateways.")

		// Flags for setting pachd resource requests. These should rarely be set --
		// only if we get the defaults wrong, or users have an unusual access pattern
		//
		// All of these are empty by default, because the actual default values depend
		// on the backend to which we're. The defaults are set in
		// s/s/pkg/deploy/assets/assets.go
		cmd.Flags().StringVar(&pachdCPURequest,
			"pachd-cpu-request", "", "(rarely set) The size of Pachd's CPU "+
				"request, which we give to Kubernetes. Size is in cores (with partial "+
				"cores allowed and encouraged).")
		cmd.Flags().StringVar(&blockCacheSize, "block-cache-size", "",
			"Size of pachd's in-memory cache for PFS files. Size is specified in "+
				"bytes, with allowed SI suffixes (M, K, G, Mi, Ki, Gi, etc).")
		cmd.Flags().StringVar(&pachdNonCacheMemRequest,
			"pachd-memory-request", "", "(rarely set) The size of PachD's memory "+
				"request in addition to its block cache (set via --block-cache-size). "+
				"Size is in bytes, with SI suffixes (M, K, G, Mi, Ki, Gi, etc).")
		cmd.Flags().StringVar(&etcdCPURequest,
			"etcd-cpu-request", "", "(rarely set) The size of etcd's CPU request, "+
				"which we give to Kubernetes. Size is in cores (with partial cores "+
				"allowed and encouraged).")
		cmd.Flags().StringVar(&etcdMemRequest,
			"etcd-memory-request", "", "(rarely set) The size of etcd's memory "+
				"request. Size is in bytes, with SI suffixes (M, K, G, Mi, Ki, Gi, "+
				"etc).")
	}

	var retries int
	var timeout string
	var uploadACL string
	var reverse bool
	var partSize int64
	var maxUploadParts int
	var disableSSL bool
	var noVerifySSL bool
	appendS3Flags := func(cmd *cobra.Command) {
		cmd.Flags().IntVar(&retries, "retries", obj.DefaultRetries, "(rarely set) Set a custom number of retries for object storage requests.")
		cmd.Flags().StringVar(&timeout, "timeout", obj.DefaultTimeout, "(rarely set) Set a custom timeout for object storage requests.")
		cmd.Flags().StringVar(&uploadACL, "upload-acl", obj.DefaultUploadACL, "(rarely set) Set a custom upload ACL for object storage uploads.")
		cmd.Flags().BoolVar(&reverse, "reverse", obj.DefaultReverse, "(rarely set) Reverse object storage paths.")
		cmd.Flags().Int64Var(&partSize, "part-size", obj.DefaultPartSize, "(rarely set) Set a custom part size for object storage uploads.")
		cmd.Flags().IntVar(&maxUploadParts, "max-upload-parts", obj.DefaultMaxUploadParts, "(rarely set) Set a custom maximum number of upload parts.")
		cmd.Flags().BoolVar(&disableSSL, "disable-ssl", obj.DefaultDisableSSL, "(rarely set) Disable SSL.")
		cmd.Flags().BoolVar(&noVerifySSL, "no-verify-ssl", obj.DefaultNoVerifySSL, "(rarely set) Skip SSL certificate verification (typically used for enabling self-signed certificates).")
	}

	var contextName string
	var createContext bool
	appendContextFlags := func(cmd *cobra.Command) {
		cmd.Flags().StringVarP(&contextName, "context", "c", "", "Name of the context to add to the pachyderm config. If unspecified, a context name will automatically be derived.")
		cmd.Flags().BoolVar(&createContext, "create-context", false, "Create a context, even with `--dry-run`.")
	}

	preRunInternal := func(args []string) error {
		cfg, err := config.Read(false)
		if err != nil {
			log.Warningf("could not read config to check whether cluster metrics "+
				"will be enabled: %v.\n", err)
		}

		if namespace == "" {
			kubeConfig := config.KubeConfig(nil)
			var err error
			namespace, _, err = kubeConfig.Namespace()
			if err != nil {
				log.Warningf("using namespace \"default\" (couldn't load namespace "+
					"from kubernetes config: %v)\n", err)
				namespace = "default"
			}
		}

		if dashImage == "" {
			dashImage = fmt.Sprintf("%s:%s", defaultDashImage, getCompatibleVersion("dash", "", defaultDashVersion))
		}

		opts = &assets.AssetOpts{
			FeatureFlags: assets.FeatureFlags{
				NewStorageLayer: newStorageLayer,
			},
			StorageOpts: assets.StorageOpts{
				UploadConcurrencyLimit:  uploadConcurrencyLimit,
				PutFileConcurrencyLimit: putFileConcurrencyLimit,
			},
			PachdShards:                uint64(pachdShards),
			Version:                    version.PrettyPrintVersion(version.Version),
			LogLevel:                   logLevel,
			Metrics:                    cfg == nil || cfg.V2.Metrics,
			PachdCPURequest:            pachdCPURequest,
			PachdNonCacheMemRequest:    pachdNonCacheMemRequest,
			BlockCacheSize:             blockCacheSize,
			EtcdCPURequest:             etcdCPURequest,
			EtcdMemRequest:             etcdMemRequest,
			EtcdNodes:                  etcdNodes,
			EtcdVolume:                 etcdVolume,
			EtcdStorageClassName:       etcdStorageClassName,
			DashOnly:                   dashOnly,
			NoDash:                     noDash,
			DashImage:                  dashImage,
			Registry:                   registry,
			ImagePullSecret:            imagePullSecret,
			NoGuaranteed:               noGuaranteed,
			NoRBAC:                     noRBAC,
			LocalRoles:                 localRoles,
			Namespace:                  namespace,
			NoExposeDockerSocket:       noExposeDockerSocket,
			ExposeObjectAPI:            exposeObjectAPI,
			ClusterDeploymentID:        clusterDeploymentID,
			RequireCriticalServersOnly: requireCriticalServersOnly,
			WorkerServiceAccountName:   workerServiceAccountName,
		}
		if tlsCertKey != "" {
			// TODO(msteffen): If either the cert path or the key path contains a
			// comma, this doesn't work
			certKey := strings.Split(tlsCertKey, ",")
			if len(certKey) != 2 {
				return fmt.Errorf("could not split TLS certificate and key correctly; must have two parts but got: %#v", certKey)
			}
			opts.TLS = &assets.TLSOpts{
				ServerCert: certKey[0],
				ServerKey:  certKey[1],
			}

			serverCertBytes, err := ioutil.ReadFile(certKey[0])
			if err != nil {
				return errors.Wrapf(err, "could not read server cert at %q", certKey[0])
			}
			serverCert = base64.StdEncoding.EncodeToString([]byte(serverCertBytes))
		}
		return nil
	}
	preRun := cmdutil.Run(preRunInternal)

	deployPreRun := cmdutil.Run(func(args []string) error {
		if version.IsUnstable() {
			fmt.Printf("WARNING: The version of Pachyderm you are deploying (%s) is an unstable pre-release build and may not support data migration.\n\n", version.PrettyVersion())

			if ok, err := cmdutil.InteractiveConfirm(); err != nil {
				return err
			} else if !ok {
				return errors.New("deploy aborted")
			}
		}
		return preRunInternal(args)
	})

	var dev bool
	var hostPath string
	deployLocal := &cobra.Command{
		Short:  "Deploy a single-node Pachyderm cluster with local metadata storage.",
		Long:   "Deploy a single-node Pachyderm cluster with local metadata storage.",
		PreRun: deployPreRun,
		Run: cmdutil.RunFixedArgs(0, func(args []string) (retErr error) {
			if !dev {
				start := time.Now()
				startMetricsWait := _metrics.StartReportAndFlushUserAction("Deploy", start)
				defer startMetricsWait()
				defer func() {
					finishMetricsWait := _metrics.FinishReportAndFlushUserAction("Deploy", retErr, start)
					finishMetricsWait()
				}()
			}
			if dev {
				// Use dev build instead of release build
				opts.Version = deploy.DevVersionTag

				// we turn metrics off if this is a dev cluster. The default
				// is set by deploy.PersistentPreRun, below.
				opts.Metrics = false

				// Disable authentication, for tests
				opts.DisableAuthentication = true

				// Serve the Pachyderm object/block API locally, as this is needed by
				// our tests (and authentication is disabled anyway)
				opts.ExposeObjectAPI = true
			}
			var buf bytes.Buffer
			if err := assets.WriteLocalAssets(
				encoder(outputFormat, &buf), opts, hostPath,
			); err != nil {
				return err
			}
			if err := kubectlCreate(dryRun, buf.Bytes(), opts); err != nil {
				return err
			}
			if !dryRun || createContext {
				if contextName == "" {
					contextName = "local"
				}
				if err := contextCreate(contextName, namespace, serverCert); err != nil {
					return err
				}
			}
			return nil
		}),
	}
	appendGlobalFlags(deployLocal)
	appendContextFlags(deployLocal)
	deployLocal.Flags().StringVar(&hostPath, "host-path", "/var/pachyderm", "Location on the host machine where PFS metadata will be stored.")
	deployLocal.Flags().BoolVarP(&dev, "dev", "d", false, "Deploy pachd with local version tags, disable metrics, expose Pachyderm's object/block API, and use an insecure authentication mechanism (do not set on any cluster with sensitive data)")
	commands = append(commands, cmdutil.CreateAlias(deployLocal, "deploy local"))

	deployGoogle := &cobra.Command{
		Use:   "{{alias}} <bucket-name> <disk-size> [<credentials-file>]",
		Short: "Deploy a Pachyderm cluster running on Google Cloud Platform.",
		Long: `Deploy a Pachyderm cluster running on Google Cloud Platform.
  <bucket-name>: A Google Cloud Storage bucket where Pachyderm will store PFS data.
  <disk-size>: Size of Google Compute Engine persistent disks in GB (assumed to all be the same).
  <credentials-file>: A file containing the private key for the account (downloaded from Google Compute Engine).`,
		PreRun: deployPreRun,
		Run: cmdutil.RunBoundedArgs(2, 3, func(args []string) (retErr error) {
			start := time.Now()
			startMetricsWait := _metrics.StartReportAndFlushUserAction("Deploy", start)
			defer startMetricsWait()
			defer func() {
				finishMetricsWait := _metrics.FinishReportAndFlushUserAction("Deploy", retErr, start)
				finishMetricsWait()
			}()
			volumeSize, err := strconv.Atoi(args[1])
			if err != nil {
				return errors.Errorf("volume size needs to be an integer; instead got %v", args[1])
			}
			var buf bytes.Buffer
			opts.BlockCacheSize = "0G" // GCS is fast so we want to disable the block cache. See issue #1650
			var cred string
			if len(args) == 3 {
				credBytes, err := ioutil.ReadFile(args[2])
				if err != nil {
					return errors.Wrapf(err, "error reading creds file %s", args[2])
				}
				cred = string(credBytes)
			}
			bucket := strings.TrimPrefix(args[0], "gs://")
			if err = assets.WriteGoogleAssets(
				encoder(outputFormat, &buf), opts, bucket, cred, volumeSize,
			); err != nil {
				return err
			}
			if err := kubectlCreate(dryRun, buf.Bytes(), opts); err != nil {
				return err
			}
			if !dryRun || createContext {
				if contextName == "" {
					contextName = "gcs"
				}
				if err := contextCreate(contextName, namespace, serverCert); err != nil {
					return err
				}
			}
			return nil
		}),
	}
	appendGlobalFlags(deployGoogle)
	appendContextFlags(deployGoogle)
	commands = append(commands, cmdutil.CreateAlias(deployGoogle, "deploy google"))

	var objectStoreBackend string
	var persistentDiskBackend string
	var secure bool
	var isS3V2 bool
	deployCustom := &cobra.Command{
		Use:   "{{alias}} --persistent-disk <persistent disk backend> --object-store <object store backend> <persistent disk args> <object store args>",
		Short: "Deploy a custom Pachyderm cluster configuration",
		Long: `Deploy a custom Pachyderm cluster configuration.
If <object store backend> is \"s3\", then the arguments are:
    <volumes> <size of volumes (in GB)> <bucket> <id> <secret> <endpoint>`,
		PreRun: deployPreRun,
		Run: cmdutil.RunBoundedArgs(4, 7, func(args []string) (retErr error) {
			start := time.Now()
			startMetricsWait := _metrics.StartReportAndFlushUserAction("Deploy", start)
			defer startMetricsWait()
			defer func() {
				finishMetricsWait := _metrics.FinishReportAndFlushUserAction("Deploy", retErr, start)
				finishMetricsWait()
			}()
			// Setup advanced configuration.
			advancedConfig := &obj.AmazonAdvancedConfiguration{
				Retries:        retries,
				Timeout:        timeout,
				UploadACL:      uploadACL,
				Reverse:        reverse,
				PartSize:       partSize,
				MaxUploadParts: maxUploadParts,
				DisableSSL:     disableSSL,
				NoVerifySSL:    noVerifySSL,
			}
			if isS3V2 {
				fmt.Printf("DEPRECATED: Support for the S3V2 option is being deprecated. It will be removed in a future version\n\n")
			}
			// Generate manifest and write assets.
			var buf bytes.Buffer
			if err := assets.WriteCustomAssets(
				encoder(outputFormat, &buf), opts, args, objectStoreBackend,
				persistentDiskBackend, secure, isS3V2, advancedConfig,
			); err != nil {
				return err
			}
			if err := kubectlCreate(dryRun, buf.Bytes(), opts); err != nil {
				return err
			}
			if !dryRun || createContext {
				if contextName == "" {
					contextName = "custom"
				}
				if err := contextCreate(contextName, namespace, serverCert); err != nil {
					return err
				}
			}
			return nil
		}),
	}
	appendGlobalFlags(deployCustom)
	appendS3Flags(deployCustom)
	appendContextFlags(deployCustom)
	// (bryce) secure should be merged with disableSSL, but it would be a breaking change.
	deployCustom.Flags().BoolVarP(&secure, "secure", "s", false, "Enable secure access to a Minio server.")
	deployCustom.Flags().StringVar(&persistentDiskBackend, "persistent-disk", "aws",
		"(required) Backend providing persistent local volumes to stateful pods. "+
			"One of: aws, google, or azure.")
	deployCustom.Flags().StringVar(&objectStoreBackend, "object-store", "s3",
		"(required) Backend providing an object-storage API to pachyderm. One of: "+
			"s3, gcs, or azure-blob.")
	deployCustom.Flags().BoolVar(&isS3V2, "isS3V2", false, "Enable S3V2 client (DEPRECATED)")
	commands = append(commands, cmdutil.CreateAlias(deployCustom, "deploy custom"))

	var cloudfrontDistribution string
	var creds string
	var iamRole string
	var vault string
	deployAmazon := &cobra.Command{
		Use:   "{{alias}} <bucket-name> <region> <disk-size>",
		Short: "Deploy a Pachyderm cluster running on AWS.",
		Long: `Deploy a Pachyderm cluster running on AWS.
  <bucket-name>: An S3 bucket where Pachyderm will store PFS data.
  <region>: The AWS region where Pachyderm is being deployed (e.g. us-west-1)
  <disk-size>: Size of EBS volumes, in GB (assumed to all be the same).`,
		PreRun: deployPreRun,
		Run: cmdutil.RunFixedArgs(3, func(args []string) (retErr error) {
			start := time.Now()
			startMetricsWait := _metrics.StartReportAndFlushUserAction("Deploy", start)
			defer startMetricsWait()
			defer func() {
				finishMetricsWait := _metrics.FinishReportAndFlushUserAction("Deploy", retErr, start)
				finishMetricsWait()
			}()
			if creds == "" && vault == "" && iamRole == "" {
				return errors.Errorf("one of --credentials, --vault, or --iam-role needs to be provided")
			}

			// populate 'amazonCreds' & validate
			var amazonCreds *assets.AmazonCreds
			s := bufio.NewScanner(os.Stdin)
			if creds != "" {
				parts := strings.Split(creds, ",")
				if len(parts) < 2 || len(parts) > 3 || containsEmpty(parts[:2]) {
					return errors.Errorf("incorrect format of --credentials")
				}
				amazonCreds = &assets.AmazonCreds{ID: parts[0], Secret: parts[1]}
				if len(parts) > 2 {
					amazonCreds.Token = parts[2]
				}

				if !awsAccessKeyIDRE.MatchString(amazonCreds.ID) {
					fmt.Fprintf(os.Stderr, "The AWS Access Key seems invalid (does not "+
						"match %q). Do you want to continue deploying? [yN]\n",
						awsAccessKeyIDRE)
					if s.Scan(); s.Text()[0] != 'y' && s.Text()[0] != 'Y' {
						os.Exit(1)
					}
				}

				if !awsSecretRE.MatchString(amazonCreds.Secret) {
					fmt.Fprintf(os.Stderr, "The AWS Secret seems invalid (does not "+
						"match %q). Do you want to continue deploying? [yN]\n", awsSecretRE)
					if s.Scan(); s.Text()[0] != 'y' && s.Text()[0] != 'Y' {
						os.Exit(1)
					}
				}
			}
			if vault != "" {
				if amazonCreds != nil {
					return errors.Errorf("only one of --credentials, --vault, or --iam-role needs to be provided")
				}
				parts := strings.Split(vault, ",")
				if len(parts) != 3 || containsEmpty(parts) {
					return errors.Errorf("incorrect format of --vault")
				}
				amazonCreds = &assets.AmazonCreds{VaultAddress: parts[0], VaultRole: parts[1], VaultToken: parts[2]}
			}
			if iamRole != "" {
				if amazonCreds != nil {
					return errors.Errorf("only one of --credentials, --vault, or --iam-role needs to be provided")
				}
				opts.IAMRole = iamRole
			}
			volumeSize, err := strconv.Atoi(args[2])
			if err != nil {
				return errors.Errorf("volume size needs to be an integer; instead got %v", args[2])
			}
			if strings.TrimSpace(cloudfrontDistribution) != "" {
				log.Warningf("you specified a cloudfront distribution; deploying on " +
					"AWS with cloudfront is currently an alpha feature. No security " +
					"restrictions have been applied to cloudfront, making all data " +
					"public (obscured but not secured)\n")
			}
			bucket, region := strings.TrimPrefix(args[0], "s3://"), args[1]
			if !awsRegionRE.MatchString(region) {
				fmt.Fprintf(os.Stderr, "The AWS region seems invalid (does not match "+
					"%q). Do you want to continue deploying? [yN]\n", awsRegionRE)
				if s.Scan(); s.Text()[0] != 'y' && s.Text()[0] != 'Y' {
					os.Exit(1)
				}
			}
			// Setup advanced configuration.
			advancedConfig := &obj.AmazonAdvancedConfiguration{
				Retries:        retries,
				Timeout:        timeout,
				UploadACL:      uploadACL,
				Reverse:        reverse,
				PartSize:       partSize,
				MaxUploadParts: maxUploadParts,
				DisableSSL:     disableSSL,
				NoVerifySSL:    noVerifySSL,
			}
			// Generate manifest and write assets.
			var buf bytes.Buffer
			if err = assets.WriteAmazonAssets(
				encoder(outputFormat, &buf), opts, region, bucket, volumeSize,
				amazonCreds, cloudfrontDistribution, advancedConfig,
			); err != nil {
				return err
			}
			if err := kubectlCreate(dryRun, buf.Bytes(), opts); err != nil {
				return err
			}
			if !dryRun || createContext {
				if contextName == "" {
					contextName = "aws"
				}
				if err := contextCreate(contextName, namespace, serverCert); err != nil {
					return err
				}
			}
			return nil
		}),
	}
	appendGlobalFlags(deployAmazon)
	appendS3Flags(deployAmazon)
	appendContextFlags(deployAmazon)
	deployAmazon.Flags().StringVar(&cloudfrontDistribution, "cloudfront-distribution", "",
		"Deploying on AWS with cloudfront is currently "+
			"an alpha feature. No security restrictions have been"+
			"applied to cloudfront, making all data public (obscured but not secured)")
	deployAmazon.Flags().StringVar(&creds, "credentials", "", "Use the format \"<id>,<secret>[,<token>]\". You can get a token by running \"aws sts get-session-token\".")
	deployAmazon.Flags().StringVar(&vault, "vault", "", "Use the format \"<address/hostport>,<role>,<token>\".")
	deployAmazon.Flags().StringVar(&iamRole, "iam-role", "", fmt.Sprintf("Use the given IAM role for authorization, as opposed to using static credentials. The given role will be applied as the annotation %s, this used with a Kubernetes IAM role management system such as kube2iam allows you to give pachd credentials in a more secure way.", assets.IAMAnnotation))
	commands = append(commands, cmdutil.CreateAlias(deployAmazon, "deploy amazon"))

	deployMicrosoft := &cobra.Command{
		Use:   "{{alias}} <container> <account-name> <account-key> <disk-size>",
		Short: "Deploy a Pachyderm cluster running on Microsoft Azure.",
		Long: `Deploy a Pachyderm cluster running on Microsoft Azure.
  <container>: An Azure container where Pachyderm will store PFS data.
  <disk-size>: Size of persistent volumes, in GB (assumed to all be the same).`,
		PreRun: deployPreRun,
		Run: cmdutil.RunFixedArgs(4, func(args []string) (retErr error) {
			start := time.Now()
			startMetricsWait := _metrics.StartReportAndFlushUserAction("Deploy", start)
			defer startMetricsWait()
			defer func() {
				finishMetricsWait := _metrics.FinishReportAndFlushUserAction("Deploy", retErr, start)
				finishMetricsWait()
			}()
			if _, err := base64.StdEncoding.DecodeString(args[2]); err != nil {
				return errors.Errorf("storage-account-key needs to be base64 encoded; instead got '%v'", args[2])
			}
			if opts.EtcdVolume != "" {
				tempURI, err := url.ParseRequestURI(opts.EtcdVolume)
				if err != nil {
					return errors.Errorf("volume URI needs to be a well-formed URI; instead got '%v'", opts.EtcdVolume)
				}
				opts.EtcdVolume = tempURI.String()
			}
			volumeSize, err := strconv.Atoi(args[3])
			if err != nil {
				return errors.Errorf("volume size needs to be an integer; instead got %v", args[3])
			}
			var buf bytes.Buffer
			container := strings.TrimPrefix(args[0], "wasb://")
			accountName, accountKey := args[1], args[2]
			if err = assets.WriteMicrosoftAssets(
				encoder(outputFormat, &buf), opts, container, accountName, accountKey, volumeSize,
			); err != nil {
				return err
			}
			if err := kubectlCreate(dryRun, buf.Bytes(), opts); err != nil {
				return err
			}
			if !dryRun || createContext {
				if contextName == "" {
					contextName = "azure"
				}
				if err := contextCreate(contextName, namespace, serverCert); err != nil {
					return err
				}
			}
			return nil
		}),
	}
	appendGlobalFlags(deployMicrosoft)
	appendContextFlags(deployMicrosoft)
	commands = append(commands, cmdutil.CreateAlias(deployMicrosoft, "deploy microsoft"))

	deployStorageSecrets := func(data map[string][]byte) error {
		cfg, err := config.Read(false)
		if err != nil {
			return err
		}
		_, activeContext, err := cfg.ActiveContext(true)
		if err != nil {
			return err
		}

		// clean up any empty, but non-nil strings in the data, since those will prevent those fields from getting merged when we do the patch
		for k, v := range data {
			if v != nil && len(v) == 0 {
				delete(data, k)
			}
		}

		var buf bytes.Buffer
		if err = assets.WriteSecret(encoder(outputFormat, &buf), data, opts); err != nil {
			return err
		}
		if dryRun {
			_, err := os.Stdout.Write(buf.Bytes())
			return err
		}

		s := buf.String()
		return kubectl(&buf, activeContext, "patch", "secret", "pachyderm-storage-secret", "-p", s, "--namespace", opts.Namespace, "--type=merge")
	}

	deployStorageAmazon := &cobra.Command{
		Use:    "{{alias}} <region> <access-key-id> <secret-access-key> [<session-token>]",
		Short:  "Deploy credentials for the Amazon S3 storage provider.",
		Long:   "Deploy credentials for the Amazon S3 storage provider, so that Pachyderm can ingress data from and egress data to it.",
		PreRun: preRun,
		Run: cmdutil.RunBoundedArgs(3, 4, func(args []string) error {
			var token string
			if len(args) == 4 {
				token = args[3]
			}
			// Setup advanced configuration.
			advancedConfig := &obj.AmazonAdvancedConfiguration{
				Retries:        retries,
				Timeout:        timeout,
				UploadACL:      uploadACL,
				Reverse:        reverse,
				PartSize:       partSize,
				MaxUploadParts: maxUploadParts,
				DisableSSL:     disableSSL,
				NoVerifySSL:    noVerifySSL,
			}
			return deployStorageSecrets(assets.AmazonSecret(args[0], "", args[1], args[2], token, "", "", advancedConfig))
		}),
	}
	appendGlobalFlags(deployStorageAmazon)
	appendS3Flags(deployStorageAmazon)
	commands = append(commands, cmdutil.CreateAlias(deployStorageAmazon, "deploy storage amazon"))

	deployStorageGoogle := &cobra.Command{
		Use:    "{{alias}} <credentials-file>",
		Short:  "Deploy credentials for the Google Cloud storage provider.",
		Long:   "Deploy credentials for the Google Cloud storage provider, so that Pachyderm can ingress data from and egress data to it.",
		PreRun: preRun,
		Run: cmdutil.RunFixedArgs(1, func(args []string) error {
			credBytes, err := ioutil.ReadFile(args[0])
			if err != nil {
				return errors.Wrapf(err, "error reading credentials file %s", args[0])
			}
			return deployStorageSecrets(assets.GoogleSecret("", string(credBytes)))
		}),
	}
	appendGlobalFlags(deployStorageGoogle)
	commands = append(commands, cmdutil.CreateAlias(deployStorageGoogle, "deploy storage google"))

	deployStorageAzure := &cobra.Command{
		Use:    "{{alias}} <account-name> <account-key>",
		Short:  "Deploy credentials for the Azure storage provider.",
		Long:   "Deploy credentials for the Azure storage provider, so that Pachyderm can ingress data from and egress data to it.",
		PreRun: preRun,
		Run: cmdutil.RunFixedArgs(2, func(args []string) error {
			return deployStorageSecrets(assets.MicrosoftSecret("", args[0], args[1]))
		}),
	}
	appendGlobalFlags(deployStorageAzure)
	commands = append(commands, cmdutil.CreateAlias(deployStorageAzure, "deploy storage microsoft"))

	deployStorage := &cobra.Command{
		Short: "Deploy credentials for a particular storage provider.",
		Long:  "Deploy credentials for a particular storage provider, so that Pachyderm can ingress data from and egress data to it.",
	}
	commands = append(commands, cmdutil.CreateAlias(deployStorage, "deploy storage"))

	listImages := &cobra.Command{
		Short:  "Output the list of images in a deployment.",
		Long:   "Output the list of images in a deployment.",
		PreRun: preRun,
		Run: cmdutil.RunFixedArgs(0, func(args []string) error {
			for _, image := range assets.Images(opts) {
				fmt.Println(image)
			}
			return nil
		}),
	}
	appendGlobalFlags(listImages)
	commands = append(commands, cmdutil.CreateAlias(listImages, "deploy list-images"))

	exportImages := &cobra.Command{
		Use:    "{{alias}} <output-file>",
		Short:  "Export a tarball (to stdout) containing all of the images in a deployment.",
		Long:   "Export a tarball (to stdout) containing all of the images in a deployment.",
		PreRun: preRun,
		Run: cmdutil.RunFixedArgs(1, func(args []string) (retErr error) {
			file, err := os.Create(args[0])
			if err != nil {
				return err
			}
			defer func() {
				if err := file.Close(); err != nil && retErr == nil {
					retErr = err
				}
			}()
			return images.Export(opts, file)
		}),
	}
	appendGlobalFlags(exportImages)
	commands = append(commands, cmdutil.CreateAlias(exportImages, "deploy export-images"))

	importImages := &cobra.Command{
		Use:    "{{alias}} <input-file>",
		Short:  "Import a tarball (from stdin) containing all of the images in a deployment and push them to a private registry.",
		Long:   "Import a tarball (from stdin) containing all of the images in a deployment and push them to a private registry.",
		PreRun: preRun,
		Run: cmdutil.RunFixedArgs(1, func(args []string) (retErr error) {
			file, err := os.Open(args[0])
			if err != nil {
				return err
			}
			defer func() {
				if err := file.Close(); err != nil && retErr == nil {
					retErr = err
				}
			}()
			return images.Import(opts, file)
		}),
	}
	appendGlobalFlags(importImages)
	commands = append(commands, cmdutil.CreateAlias(importImages, "deploy import-images"))

	return commands
}

// Cmds returns a list of cobra commands for deploying Pachyderm clusters.
func Cmds() []*cobra.Command {
	commands := standardDeployCmds()

	var lbTLSHost string
	var lbTLSEmail string
	var dryRun bool
	var outputFormat string
	var jupyterhubChartVersion string
	var hubImage string
	var userImage string
	deployIDE := &cobra.Command{
		Short: "Deploy the Pachyderm IDE.",
		Long:  "Deploy a JupyterHub-based IDE alongside the Pachyderm cluster.",
		Run: cmdutil.RunFixedArgs(0, func(args []string) (retErr error) {
			cfg, err := config.Read(false)
			if err != nil {
				return err
			}
			_, activeContext, err := cfg.ActiveContext(true)
			if err != nil {
				return err
			}

			c, err := client.NewOnUserMachine("user")
			if err != nil {
				return errors.Wrapf(err, "error constructing pachyderm client")
			}
			defer c.Close()

			enterpriseResp, err := c.Enterprise.GetState(c.Ctx(), &enterprise.GetStateRequest{})
			if err != nil {
				return errors.Wrapf(grpcutil.ScrubGRPC(err), "could not get Enterprise status")
			}

			if enterpriseResp.State != enterprise.State_ACTIVE {
				return errors.New("Pachyderm Enterprise must be enabled to use this feature")
			}

			authActive, err := c.IsAuthActive()
			if err != nil {
				return errors.Wrapf(grpcutil.ScrubGRPC(err), "could not check whether auth is active")
			}
			if !authActive {
				return errors.New("Pachyderm auth must be enabled to use this feature")
			}

			whoamiResp, err := c.WhoAmI(c.Ctx(), &auth.WhoAmIRequest{})
			if err != nil {
				return errors.Wrapf(grpcutil.ScrubGRPC(err), "could not get the current logged in user")
			}

			authTokenResp, err := c.GetAuthToken(c.Ctx(), &auth.GetAuthTokenRequest{
				Subject: whoamiResp.Username,
			})
			if err != nil {
				return errors.Wrapf(grpcutil.ScrubGRPC(err), "could not get an auth token")
			}

			if jupyterhubChartVersion == "" {
				jupyterhubChartVersion = getCompatibleVersion("jupyterhub", "/jupyterhub", defaultIDEChartVersion)
			}
			if hubImage == "" || userImage == "" {
				ideVersion := getCompatibleVersion("ide", "/ide", defaultIDEVersion)
				if hubImage == "" {
					hubImage = fmt.Sprintf("%s:%s", defaultIDEHubImage, ideVersion)
				}
				if userImage == "" {
					userImage = fmt.Sprintf("%s:%s", defaultIDEUserImage, ideVersion)
				}
			}

			hubImageName, hubImageTag := docker.ParseRepositoryTag(hubImage)
			userImageName, userImageTag := docker.ParseRepositoryTag(userImage)

			values := map[string]interface{}{
				"hub": map[string]interface{}{
					"image": map[string]interface{}{
						"name": hubImageName,
						"tag":  hubImageTag,
					},
					"extraConfig": map[string]interface{}{
						"templates": "c.JupyterHub.template_paths = ['/app/templates']",
					},
				},
				"singleuser": map[string]interface{}{
					"image": map[string]interface{}{
						"name": userImageName,
						"tag":  userImageTag,
					},
					"defaultUrl": "/lab",
				},
				"auth": map[string]interface{}{
					"state": map[string]interface{}{
						"enabled":   true,
						"cryptoKey": generateSecureToken(16),
					},
					"type": "custom",
					"custom": map[string]interface{}{
						"className": "pachyderm_authenticator.PachydermAuthenticator",
						"config": map[string]interface{}{
							"pach_auth_token": authTokenResp.Token,
						},
					},
					"admin": map[string]interface{}{
						"users": []string{whoamiResp.Username},
					},
				},
				"proxy": map[string]interface{}{
					"secretToken": generateSecureToken(16),
				},
			}

			if lbTLSHost != "" && lbTLSEmail != "" {
				values["https"] = map[string]interface{}{
					"hosts": []string{lbTLSHost},
					"letsencrypt": map[string]interface{}{
						"contactEmail": lbTLSEmail,
					},
				}
			}

			if dryRun {
				var buf bytes.Buffer
				enc := encoder(outputFormat, &buf)
				if err = enc.Encode(values); err != nil {
					return err
				}
				_, err = os.Stdout.Write(buf.Bytes())
				return err
			}

			_, err = helm.Deploy(
				activeContext,
				"jupyterhub",
				"https://jupyterhub.github.io/helm-chart/",
				"pachyderm-ide",
				"jupyterhub/jupyterhub",
				jupyterhubChartVersion,
				values,
			)
			if err != nil {
				return errors.Wrapf(err, "failed to deploy Pachyderm IDE")
			}

			fmt.Println(ideNotes)
			return nil
		}),
	}
	deployIDE.Flags().StringVar(&lbTLSHost, "lb-tls-host", "", "Hostname for minting a Let's Encrypt TLS cert on the load balancer")
	deployIDE.Flags().StringVar(&lbTLSEmail, "lb-tls-email", "", "Contact email for minting a Let's Encrypt TLS cert on the load balancer")
	deployIDE.Flags().BoolVar(&dryRun, "dry-run", false, "Don't actually deploy, instead just print the Helm config.")
	deployIDE.Flags().StringVarP(&outputFormat, "output", "o", "json", "Output format. One of: json|yaml")
	deployIDE.Flags().StringVar(&jupyterhubChartVersion, "jupyterhub-chart-version", "", "Version of the underlying Zero to JupyterHub with Kubernetes helm chart to use. By default this value is automatically derived.")
	deployIDE.Flags().StringVar(&hubImage, "hub-image", "", "Image for IDE hub. By default this value is automatically derived.")
	deployIDE.Flags().StringVar(&userImage, "user-image", "", "Image for IDE user environments. By default this value is automatically derived.")
	commands = append(commands, cmdutil.CreateAlias(deployIDE, "deploy ide"))

	deploy := &cobra.Command{
		Short: "Deploy a Pachyderm cluster.",
		Long:  "Deploy a Pachyderm cluster.",
	}
	commands = append(commands, cmdutil.CreateAlias(deploy, "deploy"))

	var all bool
	var includingMetadata bool
	var includingIDE bool
	var namespace string
	undeploy := &cobra.Command{
		Short: "Tear down a deployed Pachyderm cluster.",
		Long:  "Tear down a deployed Pachyderm cluster.",
		Run: cmdutil.RunFixedArgs(0, func(args []string) error {
			// TODO(ys): remove the `--namespace` flag here eventually
			if namespace != "" {
				fmt.Printf("WARNING: The `--namespace` flag is deprecated and will be removed in a future version. Please set the namespace in the pachyderm context instead: pachctl config update context `pachctl config get active-context` --namespace '%s'\n", namespace)
			}
			// TODO(ys): remove the `--all` flag here eventually
			if all {
				fmt.Printf("WARNING: The `--all` flag is deprecated and will be removed in a future version. Please use `--metadata` instead.\n")
				includingMetadata = true
			}

			if includingMetadata {
				fmt.Printf(`
You are going to delete persistent volumes where metadata is stored. If your
persistent volumes were dynamically provisioned (i.e. if you used the
"--dynamic-etcd-nodes" flag), the underlying volumes will be removed, making
metadata such as repos, commits, pipelines, and jobs unrecoverable. If your
persistent volume was manually provisioned (i.e. if you used the
"--static-etcd-volume" flag), the underlying volume will not be removed.
`)
			}

			if ok, err := cmdutil.InteractiveConfirm(); err != nil {
				return err
			} else if !ok {
				return nil
			}

			cfg, err := config.Read(false)
			if err != nil {
				return err
			}
			_, activeContext, err := cfg.ActiveContext(true)
			if err != nil {
				return err
			}

			if namespace == "" {
				namespace = activeContext.Namespace
			}

			assets := []string{
				"service",
				"replicationcontroller",
				"deployment",
				"serviceaccount",
				"secret",
				"statefulset",
				"clusterrole",
				"clusterrolebinding",
			}
			if includingMetadata {
				assets = append(assets, []string{
					"storageclass",
					"persistentvolumeclaim",
					"persistentvolume",
				}...)
			}
			if err := kubectl(nil, activeContext, "delete", strings.Join(assets, ","), "-l", "suite=pachyderm", "--namespace", namespace); err != nil {
				return err
			}

			if includingIDE {
				// remove IDE
				if err = helm.Destroy(activeContext, "pachyderm-ide", namespace); err != nil {
					log.Errorf("failed to delete helm installation: %v", err)
				}
				ideAssets := []string{
					"replicaset",
					"deployment",
					"service",
					"pod",
				}
				if err = kubectl(nil, activeContext, "delete", strings.Join(ideAssets, ","), "-l", "app=jupyterhub", "--namespace", namespace); err != nil {
					return err
				}
			}

			// remove the context from the config
			kubeConfig, err := config.RawKubeConfig()
			if err != nil {
				return err
			}
			kubeContext := kubeConfig.Contexts[kubeConfig.CurrentContext]
			if kubeContext != nil {
				cfg, err := config.Read(true)
				if err != nil {
					return err
				}
				ctx := &config.Context{
					ClusterName: kubeContext.Cluster,
					AuthInfo:    kubeContext.AuthInfo,
					Namespace:   namespace,
				}

				// remove _all_ contexts associated with this
				// deployment
				configUpdated := false
				for {
					contextName, _ := findEquivalentContext(cfg, ctx)
					if contextName == "" {
						break
					}
					configUpdated = true
					delete(cfg.V2.Contexts, contextName)
					if contextName == cfg.V2.ActiveContext {
						cfg.V2.ActiveContext = ""
					}
				}
				if configUpdated {
					if err = cfg.Write(); err != nil {
						return err
					}
				}
			}

			return nil
		}),
	}
	undeploy.Flags().BoolVarP(&all, "all", "a", false, "DEPRECATED: Use \"--metadata\" instead.")
	undeploy.Flags().BoolVarP(&includingMetadata, "metadata", "", false, `
Delete persistent volumes where metadata is stored. If your persistent volumes
were dynamically provisioned (i.e. if you used the "--dynamic-etcd-nodes"
flag), the underlying volumes will be removed, making metadata such as repos,
commits, pipelines, and jobs unrecoverable. If your persistent volume was
manually provisioned (i.e. if you used the "--static-etcd-volume" flag), the
underlying volume will not be removed.`)
	undeploy.Flags().BoolVarP(&includingIDE, "ide", "", false, "Delete the Pachyderm IDE deployment if it exists.")
	undeploy.Flags().StringVar(&namespace, "namespace", "", "Kubernetes namespace to undeploy Pachyderm from.")
	commands = append(commands, cmdutil.CreateAlias(undeploy, "undeploy"))

	var updateDashDryRun bool
	var updateDashOutputFormat string
	updateDash := &cobra.Command{
		Short: "Update and redeploy the Pachyderm Dashboard at the latest compatible version.",
		Long:  "Update and redeploy the Pachyderm Dashboard at the latest compatible version.",
		Run: cmdutil.RunFixedArgs(0, func(args []string) error {
			cfg, err := config.Read(false)
			if err != nil {
				return err
			}
			_, activeContext, err := cfg.ActiveContext(false)
			if err != nil {
				return err
			}

			// Undeploy the dash
			if !updateDashDryRun {
				if err := kubectl(nil, activeContext, "delete", "deploy", "-l", "suite=pachyderm,app=dash"); err != nil {
					return err
				}
				if err := kubectl(nil, activeContext, "delete", "svc", "-l", "suite=pachyderm,app=dash"); err != nil {
					return err
				}
			}

			// Redeploy the dash
			var buf bytes.Buffer
			opts := &assets.AssetOpts{
				DashOnly:  true,
				DashImage: fmt.Sprintf("%s:%s", defaultDashImage, getCompatibleVersion("dash", "", defaultDashVersion)),
			}
			if err := assets.WriteDashboardAssets(
				encoder(updateDashOutputFormat, &buf), opts,
			); err != nil {
				return err
			}
			return kubectlCreate(updateDashDryRun, buf.Bytes(), opts)
		}),
	}
	updateDash.Flags().BoolVar(&updateDashDryRun, "dry-run", false, "Don't actually deploy Pachyderm Dash to Kubernetes, instead just print the manifest.")
	updateDash.Flags().StringVarP(&updateDashOutputFormat, "output", "o", "json", "Output format. One of: json|yaml")
	commands = append(commands, cmdutil.CreateAlias(updateDash, "update-dash"))

	return commands
}

// getCompatibleVersion gets the compatible version of another piece of
// software, or falls back to a default
func getCompatibleVersion(displayName, subpath, defaultValue string) string {
	var relVersion string
	// This is the branch where to look.
	// When a new version needs to be pushed we can just update the
	// compatibility file in pachyderm repo branch. A (re)deploy will pick it
	// up. To make this work we have to point the URL to the branch (not tag)
	// in the repo.
	branch := version.BranchFromVersion(version.Version)
	if version.IsCustomRelease(version.Version) {
		relVersion = version.PrettyPrintVersionNoAdditional(version.Version)
	} else {
		relVersion = version.PrettyPrintVersion(version.Version)
	}

	url := fmt.Sprintf("https://raw.githubusercontent.com/pachyderm/pachyderm/compatibility%s/etc/%s/%s", branch, subpath, relVersion)
	resp, err := http.Get(url)
	if err != nil {
		log.Warningf("error looking up compatible version of %s, falling back to %s: %v", displayName, defaultValue, err)
		return defaultValue
	}

	// Error on non-200; for the requests we're making, 200 is the only OK
	// state
	if resp.StatusCode != 200 {
		log.Warningf("error looking up compatible version of %s, falling back to %s: unexpected return code %d", displayName, defaultValue, resp.StatusCode)
		return defaultValue
	}

	body, err := ioutil.ReadAll(resp.Body)
	if err != nil {
		log.Warningf("error looking up compatible version of %s, falling back to %s: %v", displayName, defaultValue, err)
		return defaultValue
	}

	allVersions := strings.Split(strings.TrimSpace(string(body)), "\n")
	if len(allVersions) < 1 {
		log.Warningf("no compatible version of %s found, falling back to %s", displayName, defaultValue)
		return defaultValue
	}
	latestVersion := strings.TrimSpace(allVersions[len(allVersions)-1])
	return latestVersion
}<|MERGE_RESOLUTION|>--- conflicted
+++ resolved
@@ -53,9 +53,9 @@
 
 	defaultIDEHubImage     = "pachyderm/ide-hub"
 	defaultIDEUserImage    = "pachyderm/ide-user"
-<<<<<<< HEAD
-	defaultIDEVersion      = "1.0.0"
-	defaultIDEChartVersion = "0.8.2" // see https://jupyterhub.github.io/helm-chart/
+
+	defaultIDEVersion      = "1.1.0"
+	defaultIDEChartVersion = "0.9.1" // see https://jupyterhub.github.io/helm-chart/
 
 	ideNotes = `
 Thanks for installing the Pachyderm IDE!
@@ -80,10 +80,6 @@
 * The Z2JH docs, which the IDE builds off of:
   https://zero-to-jupyterhub.readthedocs.io/en/latest/
 `
-=======
-	defaultIDEVersion      = "1.1.0"
-	defaultIDEChartVersion = "0.9.1" // see https://jupyterhub.github.io/helm-chart/
->>>>>>> e162f0f6
 )
 
 func kubectl(stdin io.Reader, context *config.Context, args ...string) error {
