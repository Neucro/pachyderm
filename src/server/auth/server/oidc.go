package server

import (
	"crypto/rand"
	"encoding/base64"
	goerr "errors"
	"fmt"
	"net/http"
	"path"
	"time"

	"github.com/pachyderm/pachyderm/src/client/auth"
	"github.com/pachyderm/pachyderm/src/client/pkg/errors"
	"github.com/pachyderm/pachyderm/src/server/pkg/backoff"
	col "github.com/pachyderm/pachyderm/src/server/pkg/collection"
	"github.com/pachyderm/pachyderm/src/server/pkg/watch"

	oidc "github.com/coreos/go-oidc"
	logrus "github.com/sirupsen/logrus"
	"golang.org/x/net/context"
	"golang.org/x/oauth2"
)

const threeMinutes = 3 * 60 // Passed to col.PutTTL (so value is in seconds)

// various oidc invalid argument errors. Use 'goerror' instead of internal
// 'errors' library b/c stack trace isn't useful
var (
	errNotConfigured = goerr.New("OIDC ID provider configuration not found")
	errAuthFailed    = goerr.New("authorization failed")
	errWatchFailed   = goerr.New("error watching OIDC state token (has it expired?)")
	errTokenDeleted  = goerr.New("error during authorization: OIDC state token expired")
)

// IDTokenClaims represents the set of claims in an OIDC ID token that we're concerned with
type IDTokenClaims struct {
	Email         string   `json:"email"`
	EmailVerified bool     `json:"email_verified"`
	Groups        []string `json:"groups"`
}

// InternalOIDCProvider contains information about the configured OIDC ID
// provider, as well as auth information identifying Pachyderm in the ID
// provider (ClientID and ClientSecret), which Pachyderm needs to perform
// authorization with it.
type InternalOIDCProvider struct {
	// a points back to the owning auth/server.apiServer, currently just so that
	// InternalOIDCProvider can get an etcd client from it to read/write OIDC
	// state tokens to etcd during authorization
	a *apiServer

	// Prefix indicates the user-specified name given to this ID provider in the
	// Pachyderm auth config (i.e. taken from the IDP.Name field)
	Prefix string

	// Provider generates the ID provider login URL returned by GetOIDCLogin
	Provider *oidc.Provider

	// Issuer is the address of the OIDC ID provider (where we exchange
	// authorization codes for access tokens and get users' email addresses in
	// Authorize())
	Issuer string

	// ClientID is Pachyderm's identifier in the OIDC ID provider (generated by
	// the ID provider, and passed to Pachyderm by the cluster administrator via
	// SetConfig)
	ClientID string

	// ClientSecret is a shared secret with the ID provider, for doing the
	// auth-code -> access-token exchange.
	ClientSecret string

	// RedirectURI is used by GetOIDCLogin to generate a login URL that redirects
	// users back to Pachyderm (must be provided by the cluster administrator via
	// SetConfig, as only they know their network topology & Pachyderm's address
	// within it, and must be included in login URLs)
	RedirectURI string

	// Scopes is a list of scopes to request from the OIDC server. This is always
	// the standard "openid", "email" and "profile", plus any user-specified
	// scopes.
	Scopes []string

	// IgnoreEmailVerified indicates that we don't care about the `email_verified` claim.
	// This is usually bad but may be necessary for non-conformant providers.
	IgnoreEmailVerified bool

	// States is an etcd collection containing the state information associated
	// with every in-progress authentication session. /authorization-code/callback
	// places users' ID tokens in here when they authenticate successfully, and
	// Authenticate() retrieves those ID tokens, converts them to Pachyderm
	// tokens, and returns users' Pachyderm tokens back to them--all scoped to the
	// OIDC state token identifying the login session
	States col.Collection
}

// CryptoString returns a cryptographically random, URL safe string with length
// at least n
//
// TODO(msteffen): move away from UUIDv4 towards this (current implementation of
// UUIDv4 produces UUIDs via CSPRNG, but the UUIDv4 spec doesn't guarantee that
// behavior, and we shouldn't assume it going forward)
func CryptoString(n int) string {
	var numBytes int
	for n >= base64.RawURLEncoding.EncodedLen(numBytes) {
		numBytes++
	}
	b := make([]byte, numBytes)
	_, err := rand.Read(b)
	if err != nil {
		panic("could not generate cryptographically secure random string!")
	}

	return base64.RawURLEncoding.EncodeToString(b)
}

// half is a helper function used to log the first half of OIDC state tokens in
// logs.
//
// Per the description of handleOIDCLogin, we currently don't give error details
// to callers of Authenticate/handleOIDCCallback, to avoid accidentally leaking
// sensitive information to untrusted users, and instead log error information
// from pachd (where only kubernetes administrators can see it) with the state
// token inline. This way, legitimate users having trouble authenticating can
// show their state token to a cluster administrator and get error information
// from them. However, to avoid giving too much user information to Kubernetes
// cluster administrators, we don't want to log users' private credentials. So
// this function is used to log part of an OIDC state token--enough to associate
// error logs with a failing authentication flow, but not enough for a cluster
// administrator to impersonate a user.
func half(state string) string {
	return fmt.Sprintf("%s.../%d", state[:len(state)/2], len(state))
}

// NewOIDCSP creates a new InternalOIDCProvider object from the given parameters
func (a *apiServer) NewOIDCSP(name, issuer, clientID, clientSecret, redirectURI string, additionalScopes []string, ignoreEmailVerified bool) (*InternalOIDCProvider, error) {
	// "openid" is a required scope for OpenID Connect flows.
	// "profile" and "email" are necessary for using the email as an identifier
	scopes := append([]string{oidc.ScopeOpenID, "profile", "email"}, additionalScopes...)
	o := &InternalOIDCProvider{
<<<<<<< HEAD
		a:            a,
		Prefix:       name,
		Issuer:       issuer,
		ClientID:     clientID,
		ClientSecret: clientSecret,
		RedirectURI:  redirectURI,
		States: col.NewEtcdCollection(
=======
		a:                   a,
		Prefix:              name,
		Issuer:              issuer,
		ClientID:            clientID,
		ClientSecret:        clientSecret,
		RedirectURI:         redirectURI,
		Scopes:              scopes,
		IgnoreEmailVerified: ignoreEmailVerified,
		States: col.NewCollection(
>>>>>>> 090e9d31
			a.env.GetEtcdClient(),
			path.Join(oidcAuthnPrefix),
			nil,
			&auth.SessionInfo{},
			nil,
			nil,
		),
	}
	var err error
	o.Provider, err = oidc.NewProvider(
		// Due to the implementation of go-oidc, this context is used for RPCs made
		// during future OIDC authentication sessions (for fetching keys, inside of
		// 'verifier.Verify(ctx, rawIDToken)'). Thus, it must not have a timeout.
		// We ideally should create a new context.WithCancel() and cancel that new
		// context if/when o.Provider is updated, but we don't have a convenient
		// place to put that cancel() call and the effect of this omission is
		// limited to in-flight authentication sessions at the moment that
		// o.Provider updated, so we're ignoring it.
		context.Background(),
		issuer)
	if err != nil {
		return nil, err
	}
	return o, nil
}

// GetOIDCLoginURL uses the given state to generate a login URL for the OIDC provider object
func (o *InternalOIDCProvider) GetOIDCLoginURL(ctx context.Context) (string, string, error) {
	if o == nil {
		return "", "", errors.WithStack(errNotConfigured)
	}
	// TODO(msteffen, adelelopez): We *think* this 'if' block can't run anymore:
	// (if o != nil, then o.Provider != nil)
	// remove if no one reports seeing this error in 1.11.0.
	if o.Provider == nil {
		var err error
		o.Provider, err = oidc.NewProvider(context.Background(), o.Issuer)
		if err != nil {
			return "", "", fmt.Errorf("provider could not be found: %v", err)
		}
	}
	state := CryptoString(30)
	nonce := CryptoString(30)
	conf := oauth2.Config{
		ClientID:     o.ClientID,
		ClientSecret: o.ClientSecret,
		RedirectURL:  o.RedirectURI,
		Endpoint:     o.Provider.Endpoint(),
		Scopes:       o.Scopes,
	}

	if _, err := col.NewSTM(ctx, o.a.env.GetEtcdClient(), func(stm col.STM) error {
		return o.States.ReadWrite(stm).PutTTL(state, &auth.SessionInfo{
			Nonce: nonce, // read & verified by /authorization-code/callback
		}, threeMinutes)
	}); err != nil {
		return "", "", errors.Wrap(err, "could not create OIDC login session")
	}

	url := conf.AuthCodeURL(state,
		oauth2.SetAuthURLParam("response_type", "code"),
		oauth2.SetAuthURLParam("nonce", nonce))
	return url, state, nil
}

// OIDCStateToEmail takes the state token created for the OIDC session and
// uses it discover the email of the user who obtained the code (or verify that
// the code belongs to them). This is how Pachyderm currently implements OIDC
// authorization in a production cluster
func (o *InternalOIDCProvider) OIDCStateToEmail(ctx context.Context, state string) (email string, retErr error) {
	defer func() {
		logrus.Infof("converted OIDC state %q to email %q (or err: %v)",
			half(state), email, retErr)
	}()
	// reestablish watch in a loop, in case there's a watch error
	if err := backoff.RetryNotify(func() error {
		watcher, err := o.States.ReadOnly(ctx).WatchOne(state)
		if err != nil {
			logrus.Errorf("error watching OIDC state token %q during authorization: %v",
				half(state), err)
			return errors.WithStack(errWatchFailed)
		}
		defer watcher.Close()

		// lookup the token from the given state
		for e := range watcher.Watch() {
			if e.Type == watch.EventError {
				// reestablish watch (error not returned to user)
				return e.Err
			} else if e.Type == watch.EventDelete {
				return errors.WithStack(errTokenDeleted)
			}

			// see if there's an ID token attached to the OIDC state now
			var si auth.SessionInfo
			if err := si.Unmarshal(e.Value); err != nil {
				// retry watch (maybe a valid SessionInfo will appear later?)
				return errors.Wrapf(err, "error unmarshalling OIDC SessionInfo")
			}
			if si.ConversionErr {
				return errors.WithStack(errAuthFailed)
			} else if si.Email != "" {
				// Success
				email = si.Email
				return nil
			}
		}
		return nil
	}, backoff.New60sBackOff(), func(err error, d time.Duration) error {
		logrus.Errorf("error watching OIDC state token %q during authorization (retrying in %s): %v",
			half(state), d, err)
		if errors.Is(err, errWatchFailed) || errors.Is(err, errTokenDeleted) || errors.Is(err, errAuthFailed) {
			return err // don't retry, just return the error
		}
		return nil
	}); err != nil {
		return "", err
	}
	return email, nil
}

// handleOIDCExchange implements the /authorization-code/callback endpoint. In
// the success case, it converts the passed authorization code to an email
// address and associates the email address with the passed OIDC state token in
// the 'oidc-authns' collection.
//
// The error handling from this function is slightly delicate, as callers may
// have network access to Pachyderm, but may not have an OIDC account or any
// legitimate access to this cluster, so we want to avoid accidentally leaking
// operational details. In general:
// - This should not return an HTTP error with more information than pachctl
//   prints. Currently, pachctl only prints the OIDC state token presented by
//   the user and "Authorization failed" if the token exchange doesn't work
//   (indicated by SessionInfo.ConversionErr == true).
// - More information may be included in logs (which should only be accessible
//   Pachyderm administrators with kubectl access), and logs include enough
//   characters of any relevant OIDC state token to identify a particular login
//   flow. Thus if a user is legitimate, they can present their OIDC state token
//   (displayed by pachctl or their browser) to a cluster administrator, and the
//   cluster administrator can locate a detailed error in pachctl's logs.
//   Together they can resolve any authorization issues.
// - This should also not log any user credentials that would allow a
//   kubernetes cluster administrator to impersonate an individual user
//   undetected in Pachyderm or elsewhere. Where this logs OIDC state tokens, to
//   correlate authentication flows to error logs, it only logs the first half,
//   which is not enough to authenticate.
//
// If needed, Pachyderm cluster administrators can impersonate users by calling
// GetAuthToken(), but that call is logged and auditable.
func (a *apiServer) handleOIDCExchange(w http.ResponseWriter, req *http.Request) {
	ctx := req.Context()
	sp := a.getOIDCSP()
	if sp == nil {
		http.Error(w, errNotConfigured.Error(), http.StatusConflict)
		return
	}
	code := req.URL.Query()["code"][0]
	state := req.URL.Query()["state"][0]
	if state == "" || code == "" {
		http.Error(w,
			"invalid OIDC callback request: missing OIDC state token or authorization code",
			http.StatusBadRequest)
		return
	}

	// Verify the ID token, and if it's valid, add it to this state's SessionInfo
	// in etcd, so that any concurrent Authorize() calls can discover it and give
	// the caller a Pachyderm token.
	nonce, email, conversionErr := a.handleOIDCExchangeInternal(
		context.Background(), sp, code, state)
	_, etcdErr := col.NewSTM(ctx, a.env.GetEtcdClient(), func(stm col.STM) error {
		var si auth.SessionInfo
		return sp.States.ReadWrite(stm).Update(state, &si, func() error {
			// nonce can only be checked inside etcd txn, but if nonces don't match
			// that's a non-retryable authentication error, so set conversionErr as
			// if handleOIDCExchangeInternal had errored and proceed
			if conversionErr == nil && nonce != si.Nonce {
				conversionErr = fmt.Errorf(
					"IDP nonce %v did not match Pachyderm's session nonce %v",
					nonce, si.Nonce)
			}
			if conversionErr == nil {
				si.Email = email
			} else {
				si.ConversionErr = true
			}
			return nil
		})
	})
	// Make exactly one call, to http.Error or http.Write, with either
	// conversionErr (non-retryable) or etcdErr (retryable) if either is set
	switch {
	case conversionErr != nil:
		// Don't give the user specific error information
		http.Error(w,
			fmt.Sprintf("authorization failed (OIDC state token: %q; Pachyderm "+
				"logs may contain more information)", half(state)),
			http.StatusUnauthorized)
	case etcdErr != nil:
		http.Error(w,
			fmt.Sprintf("temporary error during authorization (OIDC state token: "+
				"%q; Pachyderm logs may contain more information)", half(state)),
			http.StatusInternalServerError)
	default:
		// Success
		fmt.Fprintf(w, "You are now logged in. Go back to the terminal to use Pachyderm!")
	}
	// Wite more detailed error information into pachd's logs, if appropriate
	// (use two ifs here vs switch in case both are set)
	if conversionErr != nil {
		logrus.Errorf("could not convert authorization code (OIDC state: %q) %v",
			half(state), conversionErr)
	}
	if etcdErr != nil {
		logrus.Errorf("error storing OIDC authorization code in etcd (OIDC state: %q): %v",
			half(state), etcdErr)
	}
}

func (o *InternalOIDCProvider) validateIDToken(ctx context.Context, rawIDToken string) (*oidc.IDToken, *IDTokenClaims, error) {
	var verifier = o.Provider.Verifier(&oidc.Config{ClientID: o.ClientID})
	idToken, err := verifier.Verify(ctx, rawIDToken)
	if err != nil {
		return nil, nil, errors.Wrapf(err, "could not verify token")
	}

	var claims IDTokenClaims
	if err := idToken.Claims(&claims); err != nil {
		return nil, nil, errors.Wrapf(err, "could not get claims")
	}

	if !claims.EmailVerified && !o.IgnoreEmailVerified {
		return nil, nil, errors.Wrapf(err, "email_verified claim was false")
	}
	return idToken, &claims, nil
}

func (o *InternalOIDCProvider) syncGroupMembership(ctx context.Context, claims *IDTokenClaims) error {
	groups := make([]string, len(claims.Groups))
	for i, g := range claims.Groups {
		groups[i] = fmt.Sprintf("group/%s:%s", o.Prefix, g)
	}
	// Sync group membership based on the groups claim, if any
	return o.a.setGroupsForUserInternal(ctx, claims.Email, groups)
}

// handleOIDCExchangeInternal is a convenience function for converting an
// authorization code into an access token. The caller (handleOIDCExchange) is
// responsible for storing any responses from this in etcd and sending an HTTP
// response to the user's browser.
func (a *apiServer) handleOIDCExchangeInternal(ctx context.Context, sp *InternalOIDCProvider, authCode, state string) (nonce, email string, retErr error) {
	// log request, but do not log auth code (short-lived, but senstive user authenticator)
	logrus.Infof("auth.OIDC.handleOIDCExchange { \"state\": %q }", half(state))
	defer func() {
		logrus.Infof("auth.OIDC.handleOIDCExchange { \"state\": %q, \"nonce\": %q, \"email\": %q }",
			half(state), nonce, email)
	}()
	conf := &oauth2.Config{
		ClientID:     sp.ClientID,
		ClientSecret: sp.ClientSecret,
		RedirectURL:  sp.RedirectURI,
		Scopes:       sp.Scopes,
		Endpoint:     sp.Provider.Endpoint(),
	}

	// Use the authorization code that is pushed to the redirect
	tok, err := conf.Exchange(ctx, authCode)
	if err != nil {
		return "", "", errors.Wrapf(err, "failed to exchange code")
	}

	// Extract the ID Token from OAuth2 token.
	rawIDToken, ok := tok.Extra("id_token").(string)
	if !ok {
		return "", "", errors.New("missing id token")
	}

	// Parse and verify ID Token payload.
	idToken, claims, err := sp.validateIDToken(ctx, rawIDToken)
	if err != nil {
		return "", "", errors.Wrapf(err, "could not verify token")
	}

	if err := sp.syncGroupMembership(ctx, claims); err != nil {
		return "", "", errors.Wrapf(err, "could not sync group membership")
	}

	return idToken.Nonce, claims.Email, nil
}

func (a *apiServer) serveOIDC() error {
	// serve OIDC handler to exchange the auth code
	http.HandleFunc("/authorization-code/callback", a.handleOIDCExchange)
	return http.ListenAndServe(fmt.Sprintf(":%v", a.env.OidcPort), nil)
}<|MERGE_RESOLUTION|>--- conflicted
+++ resolved
@@ -138,15 +138,6 @@
 	// "profile" and "email" are necessary for using the email as an identifier
 	scopes := append([]string{oidc.ScopeOpenID, "profile", "email"}, additionalScopes...)
 	o := &InternalOIDCProvider{
-<<<<<<< HEAD
-		a:            a,
-		Prefix:       name,
-		Issuer:       issuer,
-		ClientID:     clientID,
-		ClientSecret: clientSecret,
-		RedirectURI:  redirectURI,
-		States: col.NewEtcdCollection(
-=======
 		a:                   a,
 		Prefix:              name,
 		Issuer:              issuer,
@@ -155,8 +146,7 @@
 		RedirectURI:         redirectURI,
 		Scopes:              scopes,
 		IgnoreEmailVerified: ignoreEmailVerified,
-		States: col.NewCollection(
->>>>>>> 090e9d31
+		States: col.NewEtcdCollection(
 			a.env.GetEtcdClient(),
 			path.Join(oidcAuthnPrefix),
 			nil,
