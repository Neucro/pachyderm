package main

import (
	"context"
<<<<<<< HEAD
	"io"
	"os"
=======
	"fmt"
>>>>>>> e856ea3d
	"path"
	"time"

	"github.com/pachyderm/pachyderm/src/client"
	debugclient "github.com/pachyderm/pachyderm/src/client/debug"
	"github.com/pachyderm/pachyderm/src/client/pkg/errors"
	"github.com/pachyderm/pachyderm/src/client/pkg/grpcutil"
	"github.com/pachyderm/pachyderm/src/client/pkg/tracing"
	"github.com/pachyderm/pachyderm/src/client/pps"
	"github.com/pachyderm/pachyderm/src/client/version"
	"github.com/pachyderm/pachyderm/src/client/version/versionpb"
	"github.com/pachyderm/pachyderm/src/server/cmd/worker/assets"
	debugserver "github.com/pachyderm/pachyderm/src/server/debug/server"
	"github.com/pachyderm/pachyderm/src/server/pkg/cmdutil"
	logutil "github.com/pachyderm/pachyderm/src/server/pkg/log"
	"github.com/pachyderm/pachyderm/src/server/pkg/ppsutil"
	"github.com/pachyderm/pachyderm/src/server/pkg/serviceenv"
	"github.com/pachyderm/pachyderm/src/server/worker"

	etcd "github.com/coreos/etcd/clientv3"
	log "github.com/sirupsen/logrus"
)

func main() {
	log.SetFormatter(logutil.FormatterFunc(logutil.Pretty))

	// Copy certs embedded via go-bindata to /etc/ssl/certs. Because the
	// container running this app is user-specified, we don't otherwise have
	// control over the certs that are available.
	//
	// If an error occurs, don't hard-fail, but do record if any certs are
	// known to be missing so we can inform the user.
	if err := assets.RestoreAssets("/", "etc/ssl/certs"); err != nil {
		log.Warnf("failed to inject TLS certs: %v", err)
	}

	cmdutil.Main(do, &serviceenv.WorkerFullConfiguration{})
}

// getPipelineInfo gets the PipelineInfo proto describing the pipeline that this
// worker is part of.
// getPipelineInfo has the side effect of adding auth to the passed pachClient
// which is necessary to get the PipelineInfo from pfs.
func getPipelineInfo(pachClient *client.APIClient, env *serviceenv.ServiceEnv) (*pps.PipelineInfo, error) {
	ctx, cancel := context.WithTimeout(context.Background(), 30*time.Second)
	defer cancel()
	resp, err := env.GetEtcdClient().Get(ctx, path.Join(env.PPSEtcdPrefix, "pipelines", env.PPSPipelineName))
	if err != nil {
		return nil, err
	}
	if len(resp.Kvs) != 1 {
		return nil, errors.Errorf("expected to find 1 pipeline (%s), got %d: %v", env.PPSPipelineName, len(resp.Kvs), resp)
	}
	var pipelinePtr pps.EtcdPipelineInfo
	if err := pipelinePtr.Unmarshal(resp.Kvs[0].Value); err != nil {
		return nil, err
	}
	pachClient.SetAuthToken(pipelinePtr.AuthToken)
	// Notice we use the SpecCommitID from our env, not from etcd. This is
	// because the value in etcd might get updated while the worker pod is
	// being created and we don't want to run the transform of one version of
	// the pipeline in the image of a different verison.
	pipelinePtr.SpecCommit.ID = env.PPSSpecCommitID
	return ppsutil.GetPipelineInfo(pachClient, &pipelinePtr)
}

func do(config interface{}) error {
	// must run InstallJaegerTracer before InitWithKube/pach client initialization
	tracing.InstallJaegerTracerFromEnv()
	env := serviceenv.InitServiceEnv(serviceenv.NewConfiguration(config))

	// Construct a client that connects to the sidecar.
	pachClient := env.GetPachClient(context.Background())
	pipelineInfo, err := getPipelineInfo(pachClient, env) // get pipeline creds for pachClient
	if err != nil {
		return errors.Wrapf(err, "error getting pipelineInfo")
	}

	// Construct worker API server.
	workerRcName := ppsutil.PipelineRcName(pipelineInfo.Pipeline.Name, pipelineInfo.Version)
	apiServer, err := worker.NewAPIServer(pachClient, env.GetEtcdClient(), env.PPSEtcdPrefix, pipelineInfo, env.PodName, env.Namespace, env.StorageRoot)
	if err != nil {
		return err
	}

	// Start worker api server
	server, err := grpcutil.NewServer(context.Background(), false)
	if err != nil {
		return err
	}

	worker.RegisterWorkerServer(server.Server, apiServer)
	versionpb.RegisterAPIServer(server.Server, version.NewAPIServer(version.Version, version.APIServerOptions{}))
	debugclient.RegisterDebugServer(server.Server, debugserver.NewDebugServer(env.PodName, env.GetEtcdClient(), env.PPSEtcdPrefix, env.PPSWorkerPort, ""))

	// Put our IP address into etcd, so pachd can discover us
	key := path.Join(env.PPSEtcdPrefix, worker.WorkerEtcdPrefix, workerRcName, env.PPSWorkerIP)

	// Prepare to write "key" into etcd by creating lease -- if worker dies, our
	// IP will be removed from etcd
	ctx, cancel := context.WithTimeout(pachClient.Ctx(), 10*time.Second)
	defer cancel()
	resp, err := env.GetEtcdClient().Grant(ctx, 10 /* seconds */)
	if err != nil {
		return errors.Wrapf(err, "error granting lease")
	}

	// keepalive forever
	if _, err := env.GetEtcdClient().KeepAlive(context.Background(), resp.ID); err != nil {
		return errors.Wrapf(err, "error with KeepAlive")
	}

	// Actually write "key" into etcd
	ctx, cancel = context.WithTimeout(context.Background(), 10*time.Second) // new ctx
	defer cancel()
	if _, err := env.GetEtcdClient().Put(ctx, key, "", etcd.WithLease(resp.ID)); err != nil {
		return errors.Wrapf(err, "error putting IP address")
	}

	// If server ever exits, return error
	if _, err := server.ListenTCP("", env.PPSWorkerPort); err != nil {
		return err
	}
	return server.Wait()
}<|MERGE_RESOLUTION|>--- conflicted
+++ resolved
@@ -2,12 +2,6 @@
 
 import (
 	"context"
-<<<<<<< HEAD
-	"io"
-	"os"
-=======
-	"fmt"
->>>>>>> e856ea3d
 	"path"
 	"time"
 
