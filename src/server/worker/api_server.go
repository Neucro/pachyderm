package worker

import (
	"bufio"
	"bytes"
	"crypto/sha256"
	"encoding/hex"
	"encoding/json"
	"errors"
	"fmt"
	"io"
	"log"
	"os"
	"path"
	"path/filepath"
	"strconv"
	"strings"
	"sync"
	"sync/atomic"
	"syscall"
	"time"

	etcd "github.com/coreos/etcd/clientv3"
	"github.com/gogo/protobuf/jsonpb"
	"github.com/gogo/protobuf/proto"
	"github.com/gogo/protobuf/types"
	lru "github.com/hashicorp/golang-lru"
	"golang.org/x/net/context"
	"golang.org/x/sync/errgroup"
	"gopkg.in/go-playground/webhooks.v3/github"
	"gopkg.in/src-d/go-git.v4"
	gitPlumbing "gopkg.in/src-d/go-git.v4/plumbing"
	kube "k8s.io/client-go/kubernetes"
	"k8s.io/client-go/rest"

	"github.com/fsouza/go-dockerclient"
	"github.com/pachyderm/pachyderm/src/client"
	"github.com/pachyderm/pachyderm/src/client/auth"
	"github.com/pachyderm/pachyderm/src/client/limit"
	"github.com/pachyderm/pachyderm/src/client/pfs"
	"github.com/pachyderm/pachyderm/src/client/pkg/grpcutil"
	"github.com/pachyderm/pachyderm/src/client/pkg/uuid"
	"github.com/pachyderm/pachyderm/src/client/pps"
	"github.com/pachyderm/pachyderm/src/server/pkg/backoff"
	col "github.com/pachyderm/pachyderm/src/server/pkg/collection"
	"github.com/pachyderm/pachyderm/src/server/pkg/exec"
	"github.com/pachyderm/pachyderm/src/server/pkg/hashtree"
	"github.com/pachyderm/pachyderm/src/server/pkg/ppsdb"
	filesync "github.com/pachyderm/pachyderm/src/server/pkg/sync"
	"github.com/pachyderm/pachyderm/src/server/pkg/util"
	ppsserver "github.com/pachyderm/pachyderm/src/server/pps"
)

const (
	// The maximum number of concurrent download/upload operations
	concurrency = 10
	logBuffer   = 25

	chunksPrefix = "/chunks"
	lockPrefix   = "/locks"

	maxRetries = 3
)

var (
	errSpecialFile = errors.New("cannot upload special file")
	statsTagSuffix = "_stats"
)

// APIServer implements the worker API
type APIServer struct {
	pachClient *client.APIClient
	kubeClient *kube.Clientset
	etcdClient *etcd.Client
	etcdPrefix string

	// Information needed to process input data and upload output
	pipelineInfo *pps.PipelineInfo

	// Information attached to log lines
	logMsgTemplate pps.LogMessage

	// The k8s pod name of this worker
	workerName string

	statusMu sync.Mutex

	// The currently running job ID
	jobID string
	// The currently running data
	data []*Input
	// The time we started the currently running
	started time.Time
	// Func to cancel the currently running datum
	cancel func()
	// Stats about the execution of the job
	stats *pps.ProcessStats
	// queueSize is the number of items enqueued
	queueSize int64

	// The total number of workers for this pipeline
	numWorkers int
	// The namespace in which pachyderm is deployed
	namespace string
	// The jobs collection
	jobs col.Collection
	// The pipelines collection
	pipelines col.Collection
	// The progress collection
	chunks col.Collection

	// Only one datum can be running at a time because they need to be
	// accessing /pfs, runMu enforces this
	runMu sync.Mutex

	// datumCache is used by the master to keep track of the datums that
	// have already been processed.
	datumCache *lru.Cache

	uid        uint32
	gid        uint32
	workingDir string
}

type putObjectResponse struct {
	object *pfs.Object
	size   int64
	err    error
}

type taggedLogger struct {
	template     pps.LogMessage
	stderrLog    log.Logger
	marshaler    *jsonpb.Marshaler
	buffer       bytes.Buffer
	putObjClient pfs.ObjectAPI_PutObjectClient
	objSize      int64
	msgCh        chan string
	eg           errgroup.Group
}

// DatumID computes the id for a datum, this value is used in ListDatum and
// InspectDatum.
func (a *APIServer) DatumID(data []*Input) string {
	hash := sha256.New()
	for _, d := range data {
		hash.Write([]byte(d.FileInfo.File.Path))
		hash.Write(d.FileInfo.Hash)
	}
	// InputFileID is a single string id for the data from this input, it's used in logs and in
	// the statsTree
	return hex.EncodeToString(hash.Sum(nil))
}

func (a *APIServer) getTaggedLogger(ctx context.Context, jobID string, data []*Input, enableStats bool) (*taggedLogger, error) {
	result := &taggedLogger{
		template:  a.logMsgTemplate, // Copy struct
		stderrLog: log.Logger{},
		marshaler: &jsonpb.Marshaler{},
		msgCh:     make(chan string, logBuffer),
	}
	result.stderrLog.SetOutput(os.Stderr)
	result.stderrLog.SetFlags(log.LstdFlags | log.Llongfile) // Log file/line

	// Add Job ID to log metadata
	result.template.JobID = jobID

	// Add inputs' details to log metadata, so we can find these logs later
	for _, d := range data {
		result.template.Data = append(result.template.Data, &pps.InputFile{
			Path: d.FileInfo.File.Path,
			Hash: d.FileInfo.Hash,
		})
	}
	// InputFileID is a single string id for the data from this input, it's used in logs and in
	// the statsTree
	result.template.DatumID = a.DatumID(data)
	if enableStats {
		putObjClient, err := a.pachClient.ObjectAPIClient.PutObject(auth.In2Out(ctx))
		if err != nil {
			return nil, err
		}
		result.putObjClient = putObjClient
		result.eg.Go(func() error {
			for msg := range result.msgCh {
				for _, chunk := range grpcutil.Chunk([]byte(msg), grpcutil.MaxMsgSize/2) {
					if err := result.putObjClient.Send(&pfs.PutObjectRequest{
						Value: chunk,
					}); err != nil && err != io.EOF {
						return err
					}
				}
				result.objSize += int64(len(msg))
			}
			return nil
		})
	}
	return result, nil
}

// Logf logs the line Sprintf(formatString, args...), but formatted as a json
// message and annotated with all of the metadata stored in 'loginfo'.
//
// Note: this is not thread-safe, as it modifies fields of 'logger.template'
func (logger *taggedLogger) Logf(formatString string, args ...interface{}) {
	logger.template.Message = fmt.Sprintf(formatString, args...)
	if ts, err := types.TimestampProto(time.Now()); err == nil {
		logger.template.Ts = ts
	} else {
		logger.stderrLog.Printf("could not generate logging timestamp: %s\n", err)
		return
	}
	bytes, err := logger.marshaler.MarshalToString(&logger.template)
	if err != nil {
		logger.stderrLog.Printf("could not marshal %v for logging: %s\n", &logger.template, err)
		return
	}
	bytes += "\n"
	fmt.Printf(bytes)
	if logger.putObjClient != nil {
		logger.msgCh <- bytes
	}
}

func (logger *taggedLogger) Write(p []byte) (_ int, retErr error) {
	// never errors
	logger.buffer.Write(p)
	r := bufio.NewReader(&logger.buffer)
	for {
		message, err := r.ReadString('\n')
		if err != nil {
			message = strings.TrimSuffix(message, "\n") // remove delimiter
			if err == io.EOF {
				logger.buffer.Write([]byte(message))
				return len(p), nil
			}
			// this shouldn't technically be possible to hit io.EOF should be
			// the only error bufio.Reader can return when using a buffer.
			return 0, err
		}
		logger.Logf(message)
	}
}

func (logger *taggedLogger) Close() (*pfs.Object, int64, error) {
	close(logger.msgCh)
	if logger.putObjClient != nil {
		if err := logger.eg.Wait(); err != nil {
			return nil, 0, err
		}
		object, err := logger.putObjClient.CloseAndRecv()
		// we set putObjClient to nil so that future calls to Logf won't send
		// msg down logger.msgCh as we've just closed that channel.
		logger.putObjClient = nil
		return object, logger.objSize, err
	}
	return nil, 0, nil
}

func (logger *taggedLogger) clone() *taggedLogger {
	return &taggedLogger{
		template:     logger.template, // Copy struct
		stderrLog:    log.Logger{},
		marshaler:    &jsonpb.Marshaler{},
		putObjClient: logger.putObjClient,
		msgCh:        logger.msgCh,
	}
}

func (logger *taggedLogger) userLogger() *taggedLogger {
	result := logger.clone()
	result.template.User = true
	return result
}

// NewAPIServer creates an APIServer for a given pipeline
func NewAPIServer(pachClient *client.APIClient, etcdClient *etcd.Client, etcdPrefix string, pipelineInfo *pps.PipelineInfo, workerName string, namespace string) (*APIServer, error) {
	cfg, err := rest.InClusterConfig()
	if err != nil {
		return nil, err
	}
	kubeClient, err := kube.NewForConfig(cfg)
	if err != nil {
		return nil, err
	}
	datumCache, err := lru.New(numCachedDatums)
	if err != nil {
		return nil, fmt.Errorf("error creating datum cache: %v", err)
	}
	server := &APIServer{
		pachClient:   pachClient,
		kubeClient:   kubeClient,
		etcdClient:   etcdClient,
		etcdPrefix:   etcdPrefix,
		pipelineInfo: pipelineInfo,
		logMsgTemplate: pps.LogMessage{
			PipelineName: pipelineInfo.Pipeline.Name,
			WorkerID:     os.Getenv(client.PPSPodNameEnv),
		},
		workerName: workerName,
		namespace:  namespace,
		jobs:       ppsdb.Jobs(etcdClient, etcdPrefix),
		pipelines:  ppsdb.Pipelines(etcdClient, etcdPrefix),
		chunks:     col.NewCollection(etcdClient, path.Join(etcdPrefix, chunksPrefix), []col.Index{}, &Chunks{}, nil),
		datumCache: datumCache,
	}
	logger, err := server.getTaggedLogger(context.Background(), "", nil, false)
	if err != nil {
		return nil, err
	}
	numWorkers, err := ppsserver.GetExpectedNumWorkers(kubeClient, pipelineInfo.ParallelismSpec)
	if err != nil {
		logger.Logf("error getting number of workers, default to 1 worker: %v", err)
		numWorkers = 1
	}
	server.numWorkers = numWorkers
	if pipelineInfo.Transform.Image != "" {
		docker, err := docker.NewClientFromEnv()
		if err != nil {
			return nil, err
		}
		image, err := docker.InspectImage(pipelineInfo.Transform.Image)
		if err != nil {
			return nil, fmt.Errorf("error inspecting image %s: %+v", pipelineInfo.Transform.Image, err)
		}
		// if image.Config.User == "" then uid, and gid don't get set which
		// means they default to a value of 0 which means we run the code as
		// root which is the only sane default.
		if image.Config.User != "" {
			user, err := util.LookupUser(image.Config.User)
			if err != nil && !os.IsNotExist(err) {
				return nil, err
			}
			if user != nil { // user is nil when os.IsNotExist(err) is true in which case we use root
				uid, err := strconv.ParseUint(user.Uid, 10, 32)
				if err != nil {
					return nil, err
				}
				server.uid = uint32(uid)
				gid, err := strconv.ParseUint(user.Gid, 10, 32)
				if err != nil {
					return nil, err
				}
				server.gid = uint32(gid)
			}
		}
		server.workingDir = image.Config.WorkingDir
		if server.pipelineInfo.Transform.Cmd == nil {
			server.pipelineInfo.Transform.Cmd = image.Config.Entrypoint
		}
	}
	if pipelineInfo.Service == nil {
		go server.master()
	} else {
		go server.serviceMaster()
	}
	go server.worker()
	return server, nil
}

func (a *APIServer) downloadData(logger *taggedLogger, inputs []*Input, puller *filesync.Puller, parentTag *pfs.Tag, stats *pps.ProcessStats, statsTree hashtree.OpenHashTree, statsPath string) (string, error) {
	defer func(start time.Time) {
		stats.DownloadTime = types.DurationProto(time.Since(start))
	}(time.Now())
	logger.Logf("input has not been processed, downloading data")
	defer func(start time.Time) {
		logger.Logf("input data download took (%v)", time.Since(start))
	}(time.Now())
	dir := filepath.Join(client.PPSScratchSpace, uuid.NewWithoutDashes())
	for _, input := range inputs {
		file := input.FileInfo.File
		root := filepath.Join(dir, input.Name, file.Path)
		treeRoot := path.Join(statsPath, input.Name, file.Path)
		if a.pipelineInfo.Incremental && input.ParentCommit != nil {
			if err := puller.PullDiff(a.pachClient, root,
				file.Commit.Repo.Name, file.Commit.ID, file.Path,
				input.ParentCommit.Repo.Name, input.ParentCommit.ID, file.Path,
				true, input.Lazy, concurrency, statsTree, treeRoot); err != nil {
				return "", err
			}
		} else if input.GitURL != "" {
			pachydermRepoName := input.Name
			var rawJSON bytes.Buffer
			err := a.pachClient.GetFile(pachydermRepoName, file.Commit.ID, "commit.json", 0, 0, &rawJSON)
			if err != nil {
				return "", err
			}
			var payload github.PushPayload
			err = json.Unmarshal(rawJSON.Bytes(), &payload)
			if err != nil {
				return "", err
			}
			sha := payload.After
			// Clone checks out a reference, not a SHA
			r, err := git.PlainClone(
				filepath.Join(dir, pachydermRepoName),
				false,
				&git.CloneOptions{
					URL:           payload.Repository.CloneURL,
					SingleBranch:  true,
					ReferenceName: gitPlumbing.ReferenceName(payload.Ref),
				},
			)
			if err != nil {
				return "", fmt.Errorf("error cloning repo %v at SHA %v from URL %v: %v", pachydermRepoName, sha, input.GitURL, err)
			}
			hash := gitPlumbing.NewHash(sha)
			wt, err := r.Worktree()
			if err != nil {
				return "", err
			}
			err = wt.Checkout(&git.CheckoutOptions{Hash: hash})
			if err != nil {
				return "", fmt.Errorf("error checking out SHA %v from repo %v: %v", sha, pachydermRepoName, err)
			}
		} else {
			if err := puller.Pull(a.pachClient, root, file.Commit.Repo.Name, file.Commit.ID, file.Path, input.Lazy, concurrency, statsTree, treeRoot); err != nil {
				return "", err
			}
		}
	}
	if parentTag != nil {
		var buffer bytes.Buffer
		if err := a.pachClient.GetTag(parentTag.Name, &buffer); err != nil {
			return "", fmt.Errorf("error getting parent for datum %v: %v", inputs, err)
		}
		tree, err := hashtree.Deserialize(buffer.Bytes())
		if err != nil {
			return "", fmt.Errorf("failed to deserialize parent hashtree: %v", err)
		}
		if err := puller.PullTree(a.pachClient, path.Join(dir, "out"), tree, false, concurrency); err != nil {
			return "", fmt.Errorf("error pulling output tree: %+v", err)
		}
	}
	return dir, nil
}

// Run user code and return the combined output of stdout and stderr.
func (a *APIServer) runUserCode(ctx context.Context, logger *taggedLogger, environ []string, stats *pps.ProcessStats, rawDatumTimeout *types.Duration) (retErr error) {

	defer func(start time.Time) {
		stats.ProcessTime = types.DurationProto(time.Since(start))
	}(time.Now())
	logger.Logf("beginning to run user code")
	defer func(start time.Time) {
		logger.Logf("finished running user code - took (%v) - with error (%v)", time.Since(start), retErr)
	}(time.Now())
	if rawDatumTimeout != nil {
		datumTimeout, err := types.DurationFromProto(rawDatumTimeout)
		if err != nil {
			return err
		}
		datumTimeoutCtx, cancel := context.WithTimeout(ctx, datumTimeout)
		defer cancel()
		ctx = datumTimeoutCtx
	}

	// Run user code
	cmd := exec.CommandContext(ctx, a.pipelineInfo.Transform.Cmd[0], a.pipelineInfo.Transform.Cmd[1:]...)
	cmd.Stdin = strings.NewReader(strings.Join(a.pipelineInfo.Transform.Stdin, "\n") + "\n")
	cmd.Stdout = logger.userLogger()
	cmd.Stderr = logger.userLogger()
	cmd.Env = environ
	cmd.SysProcAttr = &syscall.SysProcAttr{
		Credential: &syscall.Credential{
			Uid: a.uid,
			Gid: a.gid,
		},
	}
	cmd.Dir = a.workingDir
	err := cmd.Start()
	if err != nil {
		return err
	}
	// A context w a deadline will successfully cancel/kill
	// the running process (minus zombies)
	state, err := cmd.Process.Wait()
	if err != nil {
		return err
	}
	select {
	case <-ctx.Done():
		if err = ctx.Err(); err != nil {
			return err
		}
	default:
	}

	// Because of this issue: https://github.com/golang/go/issues/18874
	// We forked os/exec so that we can call just the part of cmd.Wait() that
	// happens after blocking on the process. Unfortunately calling
	// cmd.Process.Wait() then cmd.Wait() will produce an error. So instead we
	// close the IO using this helper
	err = cmd.WaitIO(state, err)
	if err != nil {
		// (if err is an acceptable return code, don't return err)
		if exiterr, ok := err.(*exec.ExitError); ok {
			if status, ok := exiterr.Sys().(syscall.WaitStatus); ok {
				for _, returnCode := range a.pipelineInfo.Transform.AcceptReturnCode {
					if int(returnCode) == status.ExitStatus() {
						return nil
					}
				}
			}
		}
		return err
	}
	return nil
}

func (a *APIServer) uploadOutput(ctx context.Context, dir string, tag string, logger *taggedLogger, inputs []*Input, stats *pps.ProcessStats, statsTree hashtree.OpenHashTree, statsRoot string) error {
	defer func(start time.Time) {
		stats.UploadTime = types.DurationProto(time.Since(start))
	}(time.Now())
	logger.Logf("starting to upload output")
	defer func(start time.Time) {
		logger.Logf("finished uploading output - took %v", time.Since(start))
	}(time.Now())
	// hashtree is not thread-safe--guard with 'lock'
	var lock sync.Mutex
	tree := hashtree.NewHashTree()
	outputPath := filepath.Join(dir, "out")

	// Upload all files in output directory
	var g errgroup.Group
	limiter := limit.New(concurrency)
	if err := filepath.Walk(outputPath, func(filePath string, info os.FileInfo, err error) error {
		if err != nil {
			return err
		}
		g.Go(func() (retErr error) {
			limiter.Acquire()
			defer limiter.Release()
			if filePath == outputPath {
				return nil
			}

			relPath, err := filepath.Rel(outputPath, filePath)
			if err != nil {
				return err
			}

			// Put directory. Even if the directory is empty, that may be useful to
			// users
			// TODO(msteffen) write a test pipeline that outputs an empty directory and
			// make sure it's preserved
			if info.IsDir() {
				lock.Lock()
				defer lock.Unlock()
				tree.PutDir(relPath)
				return nil
			}

			// Under some circumstances, the user might have copied
			// some pipes from the input directory to the output directory.
			// Reading from these files will result in job blocking.  Thus
			// we preemptively detect if the file is a named pipe.
			if (info.Mode() & os.ModeNamedPipe) > 0 {
				logger.Logf("cannot upload named pipe: %v", relPath)
				return errSpecialFile
			}

			// If the output file is a symlink to an input file, we can skip
			// the uploading.
			if (info.Mode() & os.ModeSymlink) > 0 {
				realPath, err := os.Readlink(filePath)
				if err != nil {
					return err
				}
				pathWithInput, err := filepath.Rel(client.PPSInputPrefix, realPath)
				if err == nil {
					// We can only skip the upload if the real path is
					// under /pfs, meaning that it's a file that already
					// exists in PFS.

					// The name of the input
					inputName := strings.Split(pathWithInput, string(os.PathSeparator))[0]
					var input *Input
					for _, i := range inputs {
						if i.Name == inputName {
							input = i
						}
					}
					// this changes realPath from `/pfs/input/...` to `/scratch/<id>/input/...`
					realPath = filepath.Join(dir, pathWithInput)
					if input != nil {
						return filepath.Walk(realPath, func(filePath string, info os.FileInfo, err error) error {
							if err != nil {
								return err
							}
							rel, err := filepath.Rel(realPath, filePath)
							if err != nil {
								return err
							}
							subRelPath := filepath.Join(relPath, rel)
							// The path of the input file
							pfsPath, err := filepath.Rel(filepath.Join(dir, input.Name), filePath)
							if err != nil {
								return err
							}

							if info.IsDir() {
								lock.Lock()
								defer lock.Unlock()
								tree.PutDir(subRelPath)
								return nil
							}

							fileInfo, err := a.pachClient.PfsAPIClient.InspectFile(auth.In2Out(ctx), &pfs.InspectFileRequest{
								File: &pfs.File{
									Commit: input.FileInfo.File.Commit,
									Path:   pfsPath,
								},
							})
							if err != nil {
								return err
							}

							lock.Lock()
							defer lock.Unlock()
							atomic.AddUint64(&stats.UploadBytes, fileInfo.SizeBytes)
							if statsTree != nil {
								if err := statsTree.PutFile(path.Join(statsRoot, subRelPath), fileInfo.Objects, int64(fileInfo.SizeBytes)); err != nil {
									return err
								}
							}
							return tree.PutFile(subRelPath, fileInfo.Objects, int64(fileInfo.SizeBytes))
						})
					}
				}
			}

			f, err := os.Open(filePath)
			if err != nil {
				return err
			}
			defer func() {
				if err := f.Close(); err != nil && retErr == nil {
					retErr = err
				}
			}()

			putObjClient, err := a.pachClient.ObjectAPIClient.PutObject(auth.In2Out(ctx))
			if err != nil {
				return err
			}
			size, err := grpcutil.ChunkReader(f, func(chunk []byte) error {
				return putObjClient.Send(&pfs.PutObjectRequest{
					Value: chunk,
				})
			})
			if err != nil {
				return err
			}
			object, err := putObjClient.CloseAndRecv()
			if err != nil {
				return err
			}

			lock.Lock()
			defer lock.Unlock()
			atomic.AddUint64(&stats.UploadBytes, uint64(size))
			if statsTree != nil {
				if err := statsTree.PutFile(path.Join(statsRoot, relPath), []*pfs.Object{object}, int64(size)); err != nil {
					return err
				}
			}
			return tree.PutFile(relPath, []*pfs.Object{object}, int64(size))
		})
		return nil
	}); err != nil {
		return err
	}

	if err := g.Wait(); err != nil {
		return err
	}

	finTree, err := tree.Finish()
	if err != nil {
		return err
	}

	treeBytes, err := hashtree.Serialize(finTree)
	if err != nil {
		return err
	}

	if _, _, err := a.pachClient.PutObject(bytes.NewReader(treeBytes), tag); err != nil {
		return err
	}

	return nil
}

// HashDatum computes and returns the hash of datum + pipeline, with a
// pipeline-specific prefix.
func HashDatum(pipelineName string, pipelineSalt string, data []*Input) string {
	hash := sha256.New()
	for _, datum := range data {
		hash.Write([]byte(datum.Name))
		hash.Write([]byte(datum.FileInfo.File.Path))
		hash.Write(datum.FileInfo.Hash)
	}

	hash.Write([]byte(pipelineName))
	hash.Write([]byte(pipelineSalt))

	return client.DatumTagPrefix(pipelineSalt) + hex.EncodeToString(hash.Sum(nil))
}

// HashDatum15 computes and returns the hash of datum + pipeline for version <= 1.5.0, with a
// pipeline-specific prefix.
func HashDatum15(pipelineInfo *pps.PipelineInfo, data []*Input) (string, error) {
	hash := sha256.New()
	for _, datum := range data {
		hash.Write([]byte(datum.Name))
		hash.Write([]byte(datum.FileInfo.File.Path))
		hash.Write(datum.FileInfo.Hash)
	}

	// We set env to nil because if env contains more than one elements,
	// since it's a map, the output of Marshal() can be non-deterministic.
	env := pipelineInfo.Transform.Env
	pipelineInfo.Transform.Env = nil
	defer func() {
		pipelineInfo.Transform.Env = env
	}()
	bytes, err := pipelineInfo.Transform.Marshal()
	if err != nil {
		return "", err
	}
	hash.Write(bytes)
	hash.Write([]byte(pipelineInfo.Pipeline.Name))
	hash.Write([]byte(pipelineInfo.ID))
	hash.Write([]byte(strconv.Itoa(int(pipelineInfo.Version))))

	// Note in 1.5.0 this function was called HashPipelineID, it's now called
	// HashPipelineName but it has the same implementation.
	return client.DatumTagPrefix(pipelineInfo.ID) + hex.EncodeToString(hash.Sum(nil)), nil
}

// Status returns the status of the current worker.
func (a *APIServer) Status(ctx context.Context, _ *types.Empty) (*pps.WorkerStatus, error) {
	a.statusMu.Lock()
	defer a.statusMu.Unlock()
	started, err := types.TimestampProto(a.started)
	if err != nil {
		return nil, err
	}
	result := &pps.WorkerStatus{
		JobID:     a.jobID,
		WorkerID:  a.workerName,
		Started:   started,
		Data:      a.datum(),
		QueueSize: a.queueSize,
	}
	return result, nil
}

// Cancel cancels the currently running datum
func (a *APIServer) Cancel(ctx context.Context, request *CancelRequest) (*CancelResponse, error) {
	a.statusMu.Lock()
	defer a.statusMu.Unlock()
	if request.JobID != a.jobID {
		return &CancelResponse{Success: false}, nil
	}
	if !MatchDatum(request.DataFilters, a.datum()) {
		return &CancelResponse{Success: false}, nil
	}
	a.cancel()
	// clear the status since we're no longer processing this datum
	a.jobID = ""
	a.data = nil
	a.started = time.Time{}
	a.cancel = nil
	return &CancelResponse{Success: true}, nil
}

func (a *APIServer) datum() []*pps.InputFile {
	var result []*pps.InputFile
	for _, datum := range a.data {
		result = append(result, &pps.InputFile{
			Path: datum.FileInfo.File.Path,
			Hash: datum.FileInfo.Hash,
		})
	}
	return result
}

func (a *APIServer) userCodeEnv(jobID string, data []*Input) []string {
	result := os.Environ()
	for _, input := range data {
		result = append(result, fmt.Sprintf("%s=%s", input.Name, filepath.Join(client.PPSInputPrefix, input.Name, input.FileInfo.File.Path)))
	}
	result = append(result, fmt.Sprintf("PACH_JOB_ID=%s", jobID))
	return result
}

func (a *APIServer) updateJobState(stm col.STM, jobInfo *pps.JobInfo, state pps.JobState, reason string) error {
	// Update job counts
	if jobInfo.Pipeline != nil {
		pipelines := a.pipelines.ReadWrite(stm)
		pipelineInfo := new(pps.PipelineInfo)
		if err := pipelines.Get(jobInfo.Pipeline.Name, pipelineInfo); err != nil {
			return err
		}
		if pipelineInfo.JobCounts == nil {
			pipelineInfo.JobCounts = make(map[int32]int32)
		}
		if pipelineInfo.JobCounts[int32(jobInfo.State)] != 0 {
			pipelineInfo.JobCounts[int32(jobInfo.State)]--
		}
		pipelineInfo.JobCounts[int32(state)]++
		pipelines.Put(pipelineInfo.Pipeline.Name, pipelineInfo)
	}
	jobInfo.State = state
	jobInfo.Reason = reason
	jobs := a.jobs.ReadWrite(stm)
	jobs.Put(jobInfo.Job.ID, jobInfo)
	return nil
}

type acquireDatumsFunc func(low, high int64) (failedDatumID string, _ error)

func (a *APIServer) acquireDatums(ctx context.Context, jobID string, chunks *Chunks, logger *taggedLogger, process acquireDatumsFunc) error {
	complete := false
	for !complete {
		// func to defer cancel in
		if err := func() error {
			ctx, cancel := context.WithCancel(ctx)
			defer cancel()
			var low int64
			var high int64
			var found bool
			if _, err := col.NewSTM(ctx, a.etcdClient, func(stm col.STM) error {
				found = false
				locks := a.locks(jobID).ReadWrite(stm)
				// we set complete to true and then unset it if we find an incomplete chunk
				complete = true
				for _, high = range chunks.Chunks {
					var chunkState ChunkState
					if err := locks.Get(fmt.Sprint(high), &chunkState); err != nil {
						if col.IsErrNotFound(err) {
							found = true
						} else {
							return err
						}
					}
					// This gets triggered either if we found a chunk that wasn't
					// complete or if we didn't find a chunk at all.
					if chunkState.State == ChunkState_RUNNING {
						complete = false
					}
					if found {
						break
					}
					low = high
				}
				if found {
					return locks.PutTTL(fmt.Sprint(high), &ChunkState{State: ChunkState_RUNNING}, ttl)
				}
				return nil
			}); err != nil {
				return err
			}
			if found {
				go func() {
				Renew:
					for {
						select {
						case <-time.After((time.Second * time.Duration(ttl)) / 2):
						case <-ctx.Done():
							break Renew
						}
						if _, err := col.NewSTM(ctx, a.etcdClient, func(stm col.STM) error {
							locks := a.locks(jobID).ReadWrite(stm)
							var chunkState ChunkState
							if err := locks.Get(fmt.Sprint(high), &chunkState); err != nil {
								return err
							}
							if chunkState.State == ChunkState_RUNNING {
								return locks.PutTTL(fmt.Sprint(high), &chunkState, ttl)
							}
							return nil
						}); err != nil {
							cancel()
							logger.Logf("failed to renew lock: %v", err)
						}
					}
				}()
				// process the datums in newRange
				failedDatumID, err := process(low, high)
				if err != nil {
					return err
				}

				if _, err := col.NewSTM(ctx, a.etcdClient, func(stm col.STM) error {
					locks := a.locks(jobID).ReadWrite(stm)
					if failedDatumID != "" {
						return locks.Put(fmt.Sprint(high), &ChunkState{
							State:   ChunkState_FAILED,
							DatumID: failedDatumID,
						})
					}
					return locks.Put(fmt.Sprint(high), &ChunkState{State: ChunkState_COMPLETE})
				}); err != nil {
					return err
				}
			}
			return nil
		}(); err != nil {
			return err
		}
	}
	return nil
}

// worker does the following:
//  - watches for new jobs (jobInfos in the jobs collection)
//  - claims chunks from the chunk layout it finds in the chunks collection
//  - claims those chunks with acquireDatums
//  - processes the chunks with processDatums
func (a *APIServer) worker() {
	logger := a.getWorkerLogger()
	backoff.RetryNotify(func() error {
		ctx, cancel := context.WithCancel(a.pachClient.AddMetadata(context.Background()))
		defer cancel()
		jobs := a.jobs.ReadOnly(ctx)
		watcher, err := jobs.WatchByIndex(ppsdb.JobsPipelineIndex, a.pipelineInfo.Pipeline)
		if err != nil {
			return fmt.Errorf("error creating watch: %v", err)
		}
		defer watcher.Close()
		for e := range watcher.Watch() {
			var jobID string
			jobInfo := &pps.JobInfo{}
			if err := e.Unmarshal(&jobID, jobInfo); err != nil {
				return fmt.Errorf("error unmarshalling: %v", err)
			}
<<<<<<< HEAD
			// Don't bother with already completed jobs.
			switch jobInfo.State {
			case pps.JobState_JOB_FAILURE, pps.JobState_JOB_SUCCESS, pps.JobState_JOB_KILLED:
=======
			if jobInfo.State == pps.JobState_JOB_KILLED {
				// This is odd.
				// We see a JOB_KILLED event come in on the watcher ... ONLY if the cancel()
				// statement a few lines below (in the goro that blocks on the job / cancels
				// if killed) is called.
				//
				// On master (before this PR [1] was merged), we never seem to see the
				// JOB_KILLED event. Since this code is changing, we'll leave this here for
				// now. We cannot account for this difference, which is a concern.
				//
				// [1] https://github.com/pachyderm/pachyderm/pull/2542
>>>>>>> e592003f
				continue
			}
			df, err := NewDatumFactory(ctx, a.pachClient.PfsAPIClient, jobInfo.Input)
			if err != nil {
				return fmt.Errorf("error from NewDatumFactory: %v", err)
			}
			chunks := &Chunks{}
			if err := a.chunks.ReadOnly(ctx).GetBlock(jobInfo.Job.ID, chunks); err != nil {
				return err
			}
			ctx, cancel := context.WithCancel(ctx)
			// Each worker needs to subscribe to etcd for state changes on this job.
			// The master may cancel the job (e.g. job timeout), and the workers
			// need to detect this change, and cancel their work
			go func() {
				backoff.RetryNotify(func() error {
					currentJobInfo, err := a.pachClient.WithCtx(context.Background()).InspectJob(jobID, true)
					if err != nil {
						return err
					}
					switch currentJobInfo.State {
					case pps.JobState_JOB_KILLED, pps.JobState_JOB_SUCCESS, pps.JobState_JOB_FAILURE:
						cancel()
					}
					return nil
				}, backoff.NewInfiniteBackOff(), func(err error, d time.Duration) error {
					select {
					case <-ctx.Done():
						return err
					default:
					}
					return nil
				})
			}()
			if err := a.acquireDatums(ctx, jobInfo.Job.ID, chunks, logger, func(low, high int64) (string, error) {
				failedDatumID, err := a.processDatums(ctx, logger, jobInfo, df, low, high)
				if err != nil {
					return "", err
				}
				return failedDatumID, nil
			}); err != nil {
				return fmt.Errorf("error from acquireDatums: %v", err)
			}
		}
		return nil
	}, backoff.NewInfiniteBackOff(), func(err error, d time.Duration) error {
		logger.Logf("worker: error running the worker process: %v; retrying in %v", err, d)
		return nil
	})
}

// processDatums processes datums from low to high in df, if a datum fails it
// returns the id of the failed datum it also may return a variety of errors
// such as network errors.
func (a *APIServer) processDatums(ctx context.Context, logger *taggedLogger, jobInfo *pps.JobInfo, df DatumFactory, low, high int64) (string, error) {
	stats := &pps.ProcessStats{}
	var statsMu sync.Mutex
	var failedDatumID string
	var eg errgroup.Group
	var skipped int64
	for i := low; i < high; i++ {
		i := i
		eg.Go(func() (retErr error) {
			data := df.Datum(int(i))
			logger, err := a.getTaggedLogger(ctx, jobInfo.Job.ID, data, a.pipelineInfo.EnableStats)
			if err != nil {
				return err
			}
			atomic.AddInt64(&a.queueSize, 1)
			// Hash inputs
			tag := HashDatum(a.pipelineInfo.Pipeline.Name, a.pipelineInfo.Salt, data)
			tag15, err := HashDatum15(a.pipelineInfo, data)
			if err != nil {
				return err
			}
			foundTag := false
			foundTag15 := false
			var object *pfs.Object
			var eg errgroup.Group
			eg.Go(func() error {
				if _, err := a.pachClient.InspectTag(auth.In2Out(ctx), &pfs.Tag{tag}); err == nil {
					foundTag = true
				}
				return nil
			})
			eg.Go(func() error {
				if objectInfo, err := a.pachClient.InspectTag(auth.In2Out(ctx), &pfs.Tag{tag15}); err == nil {
					foundTag15 = true
					object = objectInfo.Object
				}
				return nil
			})
			if err := eg.Wait(); err != nil {
				return err
			}
			var statsTag *pfs.Tag
			if a.pipelineInfo.EnableStats {
				statsTag = &pfs.Tag{tag + statsTagSuffix}
			}
			if foundTag15 && !foundTag {
				if _, err := a.pachClient.ObjectAPIClient.TagObject(auth.In2Out(ctx),
					&pfs.TagObjectRequest{
						Object: object,
						Tags:   []*pfs.Tag{&pfs.Tag{tag}},
					}); err != nil {
					return err
				}
				if _, err := a.pachClient.ObjectAPIClient.DeleteTags(auth.In2Out(ctx),
					&pfs.DeleteTagsRequest{
						Tags: []string{tag15},
					}); err != nil {
					return err
				}
			}
			if foundTag15 || foundTag {
				skipped++
				return nil
			}
			subStats := &pps.ProcessStats{}
			statsPath := path.Join("/", logger.template.DatumID)
			var statsTree hashtree.OpenHashTree
			if a.pipelineInfo.EnableStats {
				statsTree = hashtree.NewHashTree()
				if err := statsTree.PutFile(path.Join(statsPath, fmt.Sprintf("job:%s", jobInfo.Job.ID)), nil, 0); err != nil {
					logger.stderrLog.Printf("error from hashtree.PutFile for job object: %s\n", err)
				}
				defer func() {
					if retErr != nil {
						return
					}
					finStatsTree, err := statsTree.Finish()
					if err != nil {
						retErr = err
						return
					}
					statsTreeBytes, err := hashtree.Serialize(finStatsTree)
					if err != nil {
						retErr = err
						return
					}
					if _, _, err := a.pachClient.PutObject(bytes.NewReader(statsTreeBytes), statsTag.Name); err != nil {
						retErr = err
						return
					}
				}()
				defer func() {
					object, size, err := logger.Close()
					if err != nil && retErr == nil {
						retErr = err
						return
					}
					if object != nil && a.pipelineInfo.EnableStats {
						if err := statsTree.PutFile(path.Join(statsPath, "logs"), []*pfs.Object{object}, size); err != nil && retErr == nil {
							retErr = err
							return
						}
					}
				}()
				defer func() {
					marshaler := &jsonpb.Marshaler{}
					statsString, err := marshaler.MarshalToString(subStats)
					if err != nil {
						logger.stderrLog.Printf("could not serialize stats: %s\n", err)
						return
					}
					object, size, err := a.pachClient.PutObject(strings.NewReader(statsString))
					if err != nil {
						logger.stderrLog.Printf("could not put stats object: %s\n", err)
						return
					}
					if err := statsTree.PutFile(path.Join(statsPath, "stats"), []*pfs.Object{object}, size); err != nil {
						logger.stderrLog.Printf("could not put-file stats object: %s\n", err)
						return
					}
				}()
			}
			parentTag, err := a.parentTag(ctx, jobInfo, data)
			if err != nil {
				return err
			}

			env := a.userCodeEnv(jobInfo.Job.ID, data)
			atomic.AddInt64(&a.queueSize, -1)
			var dir string
			var retries int
			if err := backoff.RetryNotify(func() error {
				// If the context is already cancelled (timeout, cancelled job), don't run datum
				select {
				case <-ctx.Done():
					return ctx.Err()
				default:
				}
				// Download input data
				puller := filesync.NewPuller()
				// TODO parent tag shouldn't be nil
				var err error
				dir, err = a.downloadData(logger, data, puller, parentTag, subStats, statsTree, path.Join(statsPath, "pfs"))
				// We run these cleanup functions no matter what, so that if
				// downloadData partially succeeded, we still clean up the resources.
				defer func() {
					if err := os.RemoveAll(dir); err != nil && retErr == nil {
						retErr = err
					}
				}()
				// It's important that we run puller.CleanUp before os.RemoveAll,
				// because otherwise puller.Cleanup might try tp open pipes that have
				// been deleted.
				defer func() {
					if _, err := puller.CleanUp(); err != nil && retErr == nil {
						retErr = err
					}
				}()
				if err != nil {
					return err
				}
				a.runMu.Lock()
				defer a.runMu.Unlock()
				ctx, cancel := context.WithCancel(ctx)
				func() {
					a.statusMu.Lock()
					defer a.statusMu.Unlock()
					a.jobID = jobInfo.Job.ID
					a.data = data
					a.started = time.Now()
					a.cancel = cancel
					a.stats = stats
				}()
				if err := os.MkdirAll(client.PPSInputPrefix, 0666); err != nil {
					return err
				}
				// Create output directory (currently /pfs/out) and run user code
				if err := os.MkdirAll(filepath.Join(dir, "out"), 0666); err != nil {
					return err
				}
				if err := syscall.Mount(dir, client.PPSInputPrefix, "", syscall.MS_BIND, ""); err != nil {
					return err
				}
				defer func() {
					if err := syscall.Unmount(client.PPSInputPrefix, syscall.MNT_DETACH); err != nil && retErr == nil {
						retErr = err
					}
				}()
				if err := a.runUserCode(ctx, logger, env, subStats, jobInfo.DatumTimeout); err != nil {
					return err
				}
				// CleanUp is idempotent so we can call it however many times we want.
				// The reason we are calling it here is that the puller could've
				// encountered an error as it was lazily loading files, in which case
				// the output might be invalid since as far as the user's code is
				// concerned, they might've just seen an empty or partially completed
				// file.
				downSize, err := puller.CleanUp()
				if err != nil {
					logger.Logf("puller encountered an error while cleaning up: %+v", err)
					return err
				}
				atomic.AddUint64(&subStats.DownloadBytes, uint64(downSize))
				return a.uploadOutput(ctx, dir, tag, logger, data, subStats, statsTree, path.Join(statsPath, "pfs", "out"))
			}, &backoff.ZeroBackOff{}, func(err error, d time.Duration) error {
				// If the context is already cancelled (timeout, cancelled job),
				// err out and don't retry
				select {
				case <-ctx.Done():
					return ctx.Err()
				default:
				}
				retries++
				if retries >= maxRetries {
					logger.Logf("failed to process datum with error: %+v", err)
					if statsTree != nil {
						object, size, err := a.pachClient.PutObject(strings.NewReader(err.Error()))
						if err != nil {
							logger.stderrLog.Printf("could not put error object: %s\n", err)
						} else {
							if err := statsTree.PutFile(path.Join(statsPath, "failure"), []*pfs.Object{object}, size); err != nil {
								logger.stderrLog.Printf("could not put-file error object: %s\n", err)
							}
						}
					}
					return err
				}
				logger.Logf("failed processing datum: %v, retrying in %v", err, d)
				return nil
			}); err != nil {
				failedDatumID = a.DatumID(data)
				return nil
			}
			statsMu.Lock()
			defer statsMu.Unlock()
			if err := mergeStats(stats, subStats); err != nil {
				logger.Logf("failed to merge Stats: %v", err)
			}
			return nil
		})
	}
	if err := eg.Wait(); err != nil {
		return "", err
	}
	if _, err := col.NewSTM(ctx, a.etcdClient, func(stm col.STM) error {
		jobs := a.jobs.ReadWrite(stm)
		jobID := jobInfo.Job.ID
		jobInfo := &pps.JobInfo{}
		if err := jobs.Get(jobID, jobInfo); err != nil {
			return err
		}
		jobInfo.DataProcessed += high - low - skipped
		jobInfo.DataSkipped += skipped
		if jobInfo.Stats == nil {
			jobInfo.Stats = &pps.ProcessStats{}
		}
		if err := mergeStats(jobInfo.Stats, stats); err != nil {
			logger.Logf("failed to merge Stats: %v", err)
		}
		return jobs.Put(jobID, jobInfo)
	}); err != nil {
		return "", err
	}
	return failedDatumID, nil
}

func (a *APIServer) parentTag(ctx context.Context, jobInfo *pps.JobInfo, files []*Input) (*pfs.Tag, error) {
	var newBranchParentCommit *pfs.Commit
	// If this is an incremental job we need to find the parent
	// commit of the new branch.
	if jobInfo.Incremental && jobInfo.NewBranch != nil {
		commit := jobInfo.NewBranch.Head
		newBranchCommitInfo, err := a.pachClient.WithCtx(ctx).InspectCommit(commit.Repo.Name, commit.ID)
		if err != nil {
			return nil, err
		}
		newBranchParentCommit = newBranchCommitInfo.ParentCommit
	}
	if newBranchParentCommit != nil {
		var parentFiles []*Input
		for _, file := range files {
			parentFile := proto.Clone(file).(*Input)
			if file.FileInfo.File.Commit.Repo.Name == jobInfo.NewBranch.Head.Repo.Name && file.Branch == jobInfo.NewBranch.Name {
				parentFileInfo, err := a.pachClient.WithCtx(ctx).InspectFile(parentFile.FileInfo.File.Commit.Repo.Name, newBranchParentCommit.ID, parentFile.FileInfo.File.Path)
				if err != nil {
					if !isNotFoundErr(err) {
						return nil, err
					}
					// we didn't find a match for this file,
					// so we know there's no matching datum
					break
				}
				file.ParentCommit = parentFileInfo.File.Commit
				parentFile.FileInfo = parentFileInfo
			}
			parentFiles = append(parentFiles, parentFile)
		}
		if len(parentFiles) == len(files) {
			_parentOutputTag := HashDatum(a.pipelineInfo.Pipeline.Name, a.pipelineInfo.Salt, parentFiles)
			return &pfs.Tag{Name: _parentOutputTag}, nil
		}
	}
	return nil, nil
}

// mergeStats merges y into x
func mergeStats(x, y *pps.ProcessStats) error {
	var err error
	if x.DownloadTime, err = plusDuration(x.DownloadTime, y.DownloadTime); err != nil {
		return err
	}
	if x.ProcessTime, err = plusDuration(x.ProcessTime, y.ProcessTime); err != nil {
		return err
	}
	if x.UploadTime, err = plusDuration(x.UploadTime, y.UploadTime); err != nil {
		return err
	}
	x.DownloadBytes += y.DownloadBytes
	x.UploadBytes += y.UploadBytes
	return nil
}<|MERGE_RESOLUTION|>--- conflicted
+++ resolved
@@ -938,12 +938,7 @@
 			if err := e.Unmarshal(&jobID, jobInfo); err != nil {
 				return fmt.Errorf("error unmarshalling: %v", err)
 			}
-<<<<<<< HEAD
-			// Don't bother with already completed jobs.
-			switch jobInfo.State {
-			case pps.JobState_JOB_FAILURE, pps.JobState_JOB_SUCCESS, pps.JobState_JOB_KILLED:
-=======
-			if jobInfo.State == pps.JobState_JOB_KILLED {
+			if jobInfo.State == pps.JobState_JOB_FAILURE || jobInfo.State == pps.JobState_JOB_SUCCESS || jobInfo.State == pps.JobState_JOB_KILLED {
 				// This is odd.
 				// We see a JOB_KILLED event come in on the watcher ... ONLY if the cancel()
 				// statement a few lines below (in the goro that blocks on the job / cancels
@@ -954,7 +949,6 @@
 				// now. We cannot account for this difference, which is a concern.
 				//
 				// [1] https://github.com/pachyderm/pachyderm/pull/2542
->>>>>>> e592003f
 				continue
 			}
 			df, err := NewDatumFactory(ctx, a.pachClient.PfsAPIClient, jobInfo.Input)
