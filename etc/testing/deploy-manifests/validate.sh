--- conflicted
+++ resolved
@@ -75,12 +75,8 @@
     # - strip additional version info so that pachctl builds from the same
     #   version all work
     # - Use an empty pach config so that e.g. metrics don't change the output
-<<<<<<< HEAD
     # shellcheck disable=SC2154
-    pachctl deploy "${platform}" "${args[@]}" -o "${fmt}" --dry-run \
-=======
     ${GOPATH}/bin/pachctl deploy "${platform}" "${args[@]}" -o "${fmt}" --dry-run \
->>>>>>> 1d63133a
       | sed 's/\([0-9]\{1,4\}\.[0-9]\{1,4\}\.[0-9]\{1,4\}\)-[0-9a-f]\{40\}/\1/g' >"${output}"
     rm -f "${pach_config}" # remove cfg from next run (or diff dir, or golden/)
     if [[ ! "${is_regenerate}" ]]; then
